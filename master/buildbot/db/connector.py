--- conflicted
+++ resolved
@@ -18,19 +18,10 @@
 from twisted.python import log
 from twisted.application import internet, service
 from buildbot import config
-<<<<<<< HEAD
 from buildbot.db import enginestrategy, exceptions
 from buildbot.db import pool, model, changes, schedulers, sourcestamps
 from buildbot.db import state, buildsets, buildrequests
-from buildbot.db import builds, users, masters, builders
-=======
-from buildbot.db import enginestrategy
-from buildbot.db import pool, model, changes, schedulers, sourcestamps, sourcestampsets
-from buildbot.db import state, buildsets, buildrequests, builds, buildslaves, users
-
-class DatabaseNotReadyError(Exception):
-    pass
->>>>>>> 3c48c877
+from buildbot.db import builds, buildslaves, users, masters, builders
 
 upgrade_message = textwrap.dedent("""\
 
