--- conflicted
+++ resolved
@@ -67,20 +67,14 @@
     def getChangeFilter(self, branch, branches, change_filter, categories):
         raise NotImplementedError
 
-<<<<<<< HEAD
-    def activate(self):
-        d = base.BaseScheduler.activate(self)
-=======
     def preStartConsumingChanges(self):
         # Hook for subclasses to setup before startConsumingChanges().
         return defer.succeed(None)
 
-    def startService(self, _returnDeferred=False):
-        base.BaseScheduler.startService(self)
-
-        d = self.preStartConsumingChanges()
-
->>>>>>> 3c48c877
+    def activate(self):
+        d = base.BaseScheduler.activate(self)
+        d.addCallback(lambda _ :
+                self.preStartConsumingChanges())
         d.addCallback(lambda _ :
             self.startConsumingChanges(fileIsImportant=self.fileIsImportant,
                                        change_filter=self.change_filter,
@@ -123,7 +117,7 @@
             if not important:
                 return defer.succeed(None)
             # otherwise, we'll build it right away
-            return self.addBuildsetForChanges(reason='scheduler',
+            return self.addBuildsetForChanges(reason=u'scheduler',
                             changeids=[ change.number ])
 
         timer_name = self.getTimerNameForChange(change)
@@ -196,7 +190,7 @@
             return
 
         changeids = sorted(classifications.keys())
-        yield self.addBuildsetForChanges(reason='scheduler',
+        yield self.addBuildsetForChanges(reason=u'scheduler',
                                            changeids=changeids)
 
         max_changeid = changeids[-1] # (changeids are sorted)
