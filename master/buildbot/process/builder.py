# This file is part of Buildbot.  Buildbot is free software: you can
# redistribute it and/or modify it under the terms of the GNU General Public
# License as published by the Free Software Foundation, version 2.
#
# This program is distributed in the hope that it will be useful, but WITHOUT
# ANY WARRANTY; without even the implied warranty of MERCHANTABILITY or FITNESS
# FOR A PARTICULAR PURPOSE.  See the GNU General Public License for more
# details.
#
# You should have received a copy of the GNU General Public License along with
# this program; if not, write to the Free Software Foundation, Inc., 51
# Franklin Street, Fifth Floor, Boston, MA 02110-1301 USA.
#
# Copyright Buildbot Team Members


import weakref
from zope.interface import implements
from twisted.python import log, failure
from twisted.spread import pb
from twisted.application import service, internet
from twisted.internet import defer, reactor
from buildbot.util import epoch2datetime, ascii2unicode
from buildbot import interfaces, config
from buildbot.status.progress import Expectations
from buildbot.status.builder import RETRY
from buildbot.process import buildrequest, slavebuilder
from buildbot.process.build import Build
from buildbot.process.slavebuilder import BUILDING

def enforceChosenSlave(bldr, slavebuilder, breq):
    if 'slavename' in breq.properties:
        slavename = breq.properties['slavename']
        if isinstance(slavename, basestring):
            return slavename==slavebuilder.slave.slavename

    return True

class Builder(config.ReconfigurableServiceMixin,
              pb.Referenceable,
              service.MultiService):

    # reconfigure builders before slaves
    reconfig_priority = 196

    def __init__(self, name, _addServices=True):
        service.MultiService.__init__(self)
        self.name = name
        self._builderid = None # filled in by getBuilderId
<<<<<<< HEAD

        # this is filled on demand by getBuilderId; don't access it directly
        self._builderid = None
=======
>>>>>>> 9aaf540e

        # this is created the first time we get a good build
        self.expectations = None

        # build/wannabuild slots: Build objects move along this sequence
        self.building = []
        # old_building holds active builds that were stolen from a predecessor
        self.old_building = weakref.WeakKeyDictionary()

        # buildslaves which have connected but which are not yet available.
        # These are always in the ATTACHING state.
        self.attaching_slaves = []

        # buildslaves at our disposal. Each SlaveBuilder instance has a
        # .state that is IDLE, PINGING, or BUILDING. "PINGING" is used when a
        # Build is about to start, to make sure that they're still alive.
        self.slaves = []

        self.config = None
        self.builder_status = None

        if _addServices:
            self.reclaim_svc = internet.TimerService(10*60,
                                            self.reclaimAllBuilds)
            self.reclaim_svc.setServiceParent(self)

            # update big status every 30 minutes, working around #1980
            self.updateStatusService = internet.TimerService(30*60,
                                            self.updateBigStatus)
            self.updateStatusService.setServiceParent(self)

    @defer.inlineCallbacks
    def reconfigService(self, new_config):
        # find this builder in the config
        for builder_config in new_config.builders:
            if builder_config.name == self.name:
                found_config = True
                break
        assert found_config, "no config found for builder '%s'" % self.name

        # set up a builder status object on the first reconfig
        if not self.builder_status:
            self.builder_status = self.master.status.builderAdded(
                    builder_config.name,
                    builder_config.builddir,
                    builder_config.category,
                    builder_config.description)

        self.config = builder_config

        # allocate  builderid now, so that the builder is visible in the web
        # UI; without this, the bulider wouldn't appear until it preformed a
        # build.
        yield self.getBuilderId()

        self.builder_status.setDescription(builder_config.description)
        self.builder_status.setCategory(builder_config.category)
        self.builder_status.setSlavenames(self.config.slavenames)
        self.builder_status.setCacheSize(new_config.caches['Builds'])

<<<<<<< HEAD
=======
    def stopService(self):
        d = defer.maybeDeferred(lambda :
                service.MultiService.stopService(self))
        return d

>>>>>>> 9aaf540e
    def __repr__(self):
        return "<Builder '%r' at %d>" % (self.name, id(self))

    def getBuilderId(self):
        # since findBuilderId is idempotent, there's no reason to add
        # additional locking around this function.
        if self._builderid:
            return defer.succeed(self._builderid)
<<<<<<< HEAD
        name = ascii2unicode(self.name)
        d = self.master.data.updates.findBuilderId(name)
=======
        d = self.master.data.updates.findBuilderId(self.name)
>>>>>>> 9aaf540e
        @d.addCallback
        def keep(builderid):
            self._builderid = builderid
            return builderid
        return d

    @defer.inlineCallbacks
    def getOldestRequestTime(self):

        """Returns the submitted_at of the oldest unclaimed build request for
        this builder, or None if there are no build requests.

        @returns: datetime instance or None, via Deferred
        """
        # TODO: use data API here
        unclaimed = yield self.master.db.buildrequests.getBuildRequests(
                        buildername=self.name, claimed=False)

        if unclaimed:
            unclaimed = [ brd['submitted_at'] for brd in unclaimed ]
            unclaimed.sort()
            defer.returnValue(unclaimed[0])
        else:
            defer.returnValue(None)

    def reclaimAllBuilds(self):
        brids = set()
        for b in self.building:
            brids.update([br.id for br in b.requests])
        for b in self.old_building:
            brids.update([br.id for br in b.requests])

        if not brids:
            return defer.succeed(None)

        d = self.master.db.buildrequests.reclaimBuildRequests(brids)
        d.addErrback(log.err, 'while re-claiming running BuildRequests')
        return d

    def getBuild(self, number):
        for b in self.building:
            if b.build_status and b.build_status.number == number:
                return b
        for b in self.old_building.keys():
            if b.build_status and b.build_status.number == number:
                return b
        return None

    def addLatentSlave(self, slave):
        assert interfaces.ILatentBuildSlave.providedBy(slave)
        for s in self.slaves:
            if s == slave:
                break
        else:
            sb = slavebuilder.LatentSlaveBuilder(slave, self)
            self.builder_status.addPointEvent(
                ['added', 'latent', slave.slavename])
            self.slaves.append(sb)
            self.botmaster.maybeStartBuildsForBuilder(self.name)

    def attached(self, slave, commands):
        """This is invoked by the BuildSlave when the self.slavename bot
        registers their builder.

        @type  slave: L{buildbot.buildslave.BuildSlave}
        @param slave: the BuildSlave that represents the buildslave as a whole
        @type  remote: L{twisted.spread.pb.RemoteReference}
        @param remote: a reference to the L{buildbot.slave.bot.SlaveBuilder}
        @type  commands: dict: string -> string, or None
        @param commands: provides the slave's version of each RemoteCommand

        @rtype:  L{twisted.internet.defer.Deferred}
        @return: a Deferred that fires (with 'self') when the slave-side
                 builder is fully attached and ready to accept commands.
        """
        for s in self.attaching_slaves + self.slaves:
            if s.slave == slave:
                # already attached to them. This is fairly common, since
                # attached() gets called each time we receive the builder
                # list from the slave, and we ask for it each time we add or
                # remove a builder. So if the slave is hosting builders
                # A,B,C, and the config file changes A, we'll remove A and
                # re-add it, triggering two builder-list requests, getting
                # two redundant calls to attached() for B, and another two
                # for C.
                #
                # Therefore, when we see that we're already attached, we can
                # just ignore it.
                return defer.succeed(self)

        sb = slavebuilder.SlaveBuilder()
        sb.setBuilder(self)
        self.attaching_slaves.append(sb)
        d = sb.attached(slave, commands)
        d.addCallback(self._attached)
        d.addErrback(self._not_attached, slave)
        return d

    def _attached(self, sb):
        self.builder_status.addPointEvent(['connect', sb.slave.slavename])
        self.attaching_slaves.remove(sb)
        self.slaves.append(sb)

        self.updateBigStatus()

        return self

    def _not_attached(self, why, slave):
        # already log.err'ed by SlaveBuilder._attachFailure
        # TODO: remove from self.slaves (except that detached() should get
        #       run first, right?)
        log.err(why, 'slave failed to attach')
        self.builder_status.addPointEvent(['failed', 'connect',
                                           slave.slavename])
        # TODO: add an HTMLLogFile of the exception

    def detached(self, slave):
        """This is called when the connection to the bot is lost."""
        for sb in self.attaching_slaves + self.slaves:
            if sb.slave == slave:
                break
        else:
            log.msg("WEIRD: Builder.detached(%s) (%s)"
                    " not in attaching_slaves(%s)"
                    " or slaves(%s)" % (slave, slave.slavename,
                                        self.attaching_slaves,
                                        self.slaves))
            return
        if sb.state == BUILDING:
            # the Build's .lostRemote method (invoked by a notifyOnDisconnect
            # handler) will cause the Build to be stopped, probably right
            # after the notifyOnDisconnect that invoked us finishes running.
            pass

        if sb in self.attaching_slaves:
            self.attaching_slaves.remove(sb)
        if sb in self.slaves:
            self.slaves.remove(sb)

        self.builder_status.addPointEvent(['disconnect', slave.slavename])
        sb.detached() # inform the SlaveBuilder that their slave went away
        self.updateBigStatus()

    def updateBigStatus(self):
        try:
            # Catch exceptions here, since this is called in a LoopingCall.
            if not self.builder_status:
                return
            if not self.slaves:
                self.builder_status.setBigState("offline")
            elif self.building or self.old_building:
                self.builder_status.setBigState("building")
            else:
                self.builder_status.setBigState("idle")
        except Exception:
            log.err(None, "while trying to update status of builder '%s'" % (self.name,))

    def getAvailableSlaves(self):
        return [ sb for sb in self.slaves if sb.isAvailable() ]

    def canStartWithSlavebuilder(self, slavebuilder):
        locks = [(self.botmaster.getLockFromLockAccess(access), access)
                    for access in self.config.locks ]
        return Build.canStartWithSlavebuilder(locks, slavebuilder)

    def canStartBuild(self, slavebuilder, breq):
        if callable(self.config.canStartBuild):
            return defer.maybeDeferred(self.config.canStartBuild, self, slavebuilder, breq)
        return defer.succeed(True)

    @defer.inlineCallbacks
    def _startBuildFor(self, slavebuilder, buildrequests):
        # get some ID's for use later
        buildslaveid = slavebuilder.slave.buildslaveid
        builderid = yield self.getBuilderId()

        # Build a stack of cleanup functions so that, at any point, we can
        # abort this operation and unwind the commitments made so far.
        cleanups = []
        def run_cleanups():
            try:
                while cleanups:
                    fn = cleanups.pop()
                    fn()
            except:
                log.err(failure.Failure(), "while running %r" % (run_cleanups,))

        # the last cleanup we want to perform is to update the big
        # status based on any other cleanup
        cleanups.append(lambda : self.updateBigStatus())

        builderid = yield self.getBuilderId()

        build = self.config.factory.newBuild(buildrequests)
        build.setBuilder(self)
        log.msg("starting build %s using slave %s" % (build, slavebuilder))

        # set up locks
        build.setLocks(self.config.locks)
        cleanups.append(lambda : slavebuilder.slave.releaseLocks())

        if len(self.config.env) > 0:
            build.setSlaveEnvironment(self.config.env)

        # append the build to self.building
        self.building.append(build)
        cleanups.append(lambda : self.building.remove(build))

        # update the big status accordingly
        self.updateBigStatus()

        try:
            ready = yield slavebuilder.prepare(self.builder_status, build)
        except:
            log.err(failure.Failure(), 'while preparing slavebuilder:')
            ready = False

        # If prepare returns True then it is ready and we start a build
        # If it returns false then we don't start a new build.
        if not ready:
            log.msg("slave %s can't build %s after all; re-queueing the "
                    "request" % (build, slavebuilder))
            run_cleanups()
            defer.returnValue(False)
            return

        # ping the slave to make sure they're still there. If they've
        # fallen off the map (due to a NAT timeout or something), this
        # will fail in a couple of minutes, depending upon the TCP
        # timeout.
        #
        # TODO: This can unnecessarily suspend the starting of a build, in
        # situations where the slave is live but is pushing lots of data to
        # us in a build.
        log.msg("starting build %s.. pinging the slave %s"
                % (build, slavebuilder))
        try:
            ping_success = yield slavebuilder.ping()
        except:
            log.err(failure.Failure(), 'while pinging slave before build:')
            ping_success = False

        if not ping_success:
            log.msg("slave ping failed; re-queueing the request")
            run_cleanups()
            defer.returnValue(False)
            return

        # The buildslave is ready to go. slavebuilder.buildStarted() sets its
        # state to BUILDING (so we won't try to use it for any other builds).
        # This gets set back to IDLE by the Build itself when it finishes.
        slavebuilder.buildStarted()
        cleanups.append(lambda : slavebuilder.buildFinished())

        # tell the remote that it's starting a build, too
        try:
            yield slavebuilder.slave.conn.remoteStartBuild(build.builder.name)
        except:
            log.err(failure.Failure(), 'while calling remote startBuild:')
            run_cleanups()
            defer.returnValue(False)
            return

        # create the BuildStatus object that goes with the Build
        bs = self.builder_status.newBuild()

        # record the build in the db, but only for the last buildrequest
        # (NOTE: this is a behavior change that will cause unexpected results
        #  in the nine branch!)
        # (NOTE: the build number the db assigns may not be the same that the
        #  builder status assigns!)
        try:
            bids = []
            req = build.requests[-1]
            # TODO: get id's for builder, slave
            bid, number = yield self.master.db.builds.addBuild(
<<<<<<< HEAD
                    builderid=builderid, buildrequestid=req.id,
                    buildslaveid=buildslaveid, masterid=self.master.masterid,
                    state_strings=['created'])
=======
                    builderid=builderid,
                    buildrequestid=req.id, slaveid=-1,
                    masterid=self.master.masterid, state_strings=['created'])
>>>>>>> 9aaf540e
            bids.append(bid)
        except:
            log.err(failure.Failure(), 'while adding rows to build table:')
            run_cleanups()
            defer.returnValue(False)
            return

        # IMPORTANT: no yielding is allowed from here to the startBuild call!

        # it's possible that we lost the slave remote between the ping above
        # and now.  If so, bail out.  The build.startBuild call below transfers
        # responsibility for monitoring this connection to the Build instance,
        # so this check ensures we hand off a working connection.
        if not slavebuilder.slave.conn: # TODO: replace with isConnected()
            log.msg("slave disappeared before build could start")
            run_cleanups()
            defer.returnValue(False)
            return

        # let status know
        self.master.status.build_started(req.id, self.name, bs)

        # start the build. This will first set up the steps, then tell the
        # BuildStatus that it has started, which will announce it to the world
        # (through our BuilderStatus object, which is its parent).  Finally it
        # will start the actual build process.  This is done with a fresh
        # Deferred since _startBuildFor should not wait until the build is
        # finished.  This uses `maybeDeferred` to ensure that any exceptions
        # raised by startBuild are treated as deferred errbacks (see
        # http://trac.buildbot.net/ticket/2428).
        d = defer.maybeDeferred(build.startBuild,
                bs, self.expectations, slavebuilder)
        d.addCallback(self.buildFinished, slavebuilder, bids)
        # this shouldn't happen. if it does, the slave will be wedged
        d.addErrback(log.err, 'from a running build; this is a '
            'serious error - please file a bug at http://buildbot.net')

        # make sure the builder's status is represented correctly
        self.updateBigStatus()

        defer.returnValue(True)

    def setupProperties(self, props):
        props.setProperty("buildername", self.name, "Builder")
        if len(self.config.properties) > 0:
            for propertyname in self.config.properties:
                props.setProperty(propertyname,
                        self.config.properties[propertyname],
                        "Builder")

    def buildFinished(self, build, sb, bids):
        """This is called when the Build has finished (either success or
        failure). Any exceptions during the build are reported with
        results=FAILURE, not with an errback."""

        # by the time we get here, the Build has already released the slave,
        # which will trigger a check for any now-possible build requests
        # (maybeStartBuilds)

        results = build.build_status.getResults()

        # mark the builds as finished, although since nothing ever reads this
        # table, it's not too important that it complete successfully
        d = self.master.db.builds.finishBuild(bids[0], results)
        d.addErrback(log.err, 'while marking builds as finished (ignored)')

        self.building.remove(build)
        if results == RETRY:
            d = self._resubmit_buildreqs(build)
            d.addErrback(log.err, 'while resubmitting a build request')
        else:
            complete_at_epoch = reactor.seconds()
            complete_at = epoch2datetime(complete_at_epoch)
            brids = [br.id for br in build.requests]
            db = self.master.db
            d = db.buildrequests.completeBuildRequests(brids, results,
                                    complete_at=complete_at)
            d.addCallback(lambda _ :
                self._notify_completions(build.requests, results,
                                            complete_at_epoch))
            # nothing in particular to do with this deferred, so just log it if
            # it fails..
            d.addErrback(log.err, 'while marking build requests as completed')

        if sb.slave:
            sb.slave.releaseLocks()

        self.updateBigStatus()

    @defer.inlineCallbacks
    def _notify_completions(self, requests, results, complete_at_epoch):
        builderid = yield self.getBuilderId()
        # send a message for each request
        for br in requests:
            bsid = br.bsid
<<<<<<< HEAD
=======
            builderid = yield self.getBuilderId()
>>>>>>> 9aaf540e
            brid = br.id
            key = ('buildrequest', str(bsid), str(builderid),
                                                str(brid), 'complete')
            msg = dict(
                brid=brid,
                bsid=bsid,
                buildername=br.buildername,
                builderid=builderid,
                complete_at=complete_at_epoch,
                results=results)
            self.master.mq.produce(key, msg)

        # check for completed buildsets -- one call for each build request with
        # a unique bsid
        seen_bsids = set()
        for br in requests:
            if br.bsid in seen_bsids:
                continue
            seen_bsids.add(br.bsid)
            yield self.master.data.updates.maybeBuildsetComplete(br.bsid)

    def _resubmit_buildreqs(self, build):
        brids = [br.id for br in build.requests]
        d = self.master.db.buildrequests.unclaimBuildRequests(brids)
        @d.addCallback
        def notify(_):
            # XXX method does not exist
            self._msg_buildrequests_unclaimed(build.requests)
        return d

    def setExpectations(self, progress):
        """Mark the build as successful and update expectations for the next
        build. Only call this when the build did not fail in any way that
        would invalidate the time expectations generated by it. (if the
        compile failed and thus terminated early, we can't use the last
        build to predict how long the next one will take).
        """
        if self.expectations:
            self.expectations.update(progress)
        else:
            # the first time we get a good build, create our Expectations
            # based upon its results
            self.expectations = Expectations(progress)
        log.msg("new expectations: %s seconds" %
                self.expectations.expectedBuildTime())

    # Build Creation

    @defer.inlineCallbacks
    def maybeStartBuild(self, slavebuilder, breqs, _reactor=reactor):
        # This method is called by the botmaster whenever this builder should
        # start a set of buildrequests on a slave. Do not call this method
        # directly - use master.botmaster.maybeStartBuildsForBuilder, or one of
        # the other similar methods if more appropriate

        # first, if we're not running, then don't start builds; stopService
        # uses this to ensure that any ongoing maybeStartBuild invocations
        # are complete before it stops.
        if not self.running:
            defer.returnValue(False)
            return

        # If the build fails from here on out (e.g., because a slave has failed),
        # it will be handled outside of this function. TODO: test that!

        build_started = yield self._startBuildFor(slavebuilder, breqs)
        defer.returnValue(build_started)

    # a few utility functions to make the maybeStartBuild a bit shorter and
    # easier to read

    def getMergeRequestsFn(self):
        """Helper function to determine which mergeRequests function to use
        from L{_mergeRequests}, or None for no merging"""
        # first, seek through builder, global, and the default
        mergeRequests_fn = self.config.mergeRequests
        if mergeRequests_fn is None:
            mergeRequests_fn = self.master.config.mergeRequests
        if mergeRequests_fn is None:
            mergeRequests_fn = True

        # then translate False and True properly
        if mergeRequests_fn is False:
            mergeRequests_fn = None
        elif mergeRequests_fn is True:
            mergeRequests_fn = Builder._defaultMergeRequestFn

        return mergeRequests_fn

    def _defaultMergeRequestFn(self, req1, req2):
        return req1.canBeMergedWith(req2)


class BuilderControl:
    implements(interfaces.IBuilderControl)

    def __init__(self, builder, control):
        self.original = builder
        self.control = control

    @defer.inlineCallbacks
    def getPendingBuildRequestControls(self):
        master = self.original.master
        brdicts = yield master.db.buildrequests.getBuildRequests(
                buildername=self.original.name,
                claimed=False)

        # convert those into BuildRequest objects
        buildrequests = [ ]
        for brdict in brdicts:
            br = yield buildrequest.BuildRequest.fromBrdict(
                    self.control.master, brdict)
            buildrequests.append(br)

        # and return the corresponding control objects
        defer.returnValue([ buildrequest.BuildRequestControl(self.original, r)
                            for r in buildrequests ])

    def getBuild(self, number):
        return self.original.getBuild(number)

    def ping(self):
        if not self.original.slaves:
            self.original.builder_status.addPointEvent(["ping", "no slave"])
            return defer.succeed(False) # interfaces.NoSlaveError
        dl = []
        for s in self.original.slaves:
            dl.append(s.ping(self.original.builder_status))
        d = defer.DeferredList(dl)
        d.addCallback(self._gatherPingResults)
        return d

    def _gatherPingResults(self, res):
        for ignored,success in res:
            if not success:
                return False
        return True<|MERGE_RESOLUTION|>--- conflicted
+++ resolved
@@ -46,13 +46,9 @@
     def __init__(self, name, _addServices=True):
         service.MultiService.__init__(self)
         self.name = name
-        self._builderid = None # filled in by getBuilderId
-<<<<<<< HEAD
 
         # this is filled on demand by getBuilderId; don't access it directly
         self._builderid = None
-=======
->>>>>>> 9aaf540e
 
         # this is created the first time we get a good build
         self.expectations = None
@@ -113,14 +109,6 @@
         self.builder_status.setSlavenames(self.config.slavenames)
         self.builder_status.setCacheSize(new_config.caches['Builds'])
 
-<<<<<<< HEAD
-=======
-    def stopService(self):
-        d = defer.maybeDeferred(lambda :
-                service.MultiService.stopService(self))
-        return d
-
->>>>>>> 9aaf540e
     def __repr__(self):
         return "<Builder '%r' at %d>" % (self.name, id(self))
 
@@ -129,12 +117,10 @@
         # additional locking around this function.
         if self._builderid:
             return defer.succeed(self._builderid)
-<<<<<<< HEAD
+        # buildbot.config should ensure this is already unicode, but it doesn't
+        # hurt to check again
         name = ascii2unicode(self.name)
         d = self.master.data.updates.findBuilderId(name)
-=======
-        d = self.master.data.updates.findBuilderId(self.name)
->>>>>>> 9aaf540e
         @d.addCallback
         def keep(builderid):
             self._builderid = builderid
@@ -411,15 +397,9 @@
             req = build.requests[-1]
             # TODO: get id's for builder, slave
             bid, number = yield self.master.db.builds.addBuild(
-<<<<<<< HEAD
                     builderid=builderid, buildrequestid=req.id,
                     buildslaveid=buildslaveid, masterid=self.master.masterid,
                     state_strings=['created'])
-=======
-                    builderid=builderid,
-                    buildrequestid=req.id, slaveid=-1,
-                    masterid=self.master.masterid, state_strings=['created'])
->>>>>>> 9aaf540e
             bids.append(bid)
         except:
             log.err(failure.Failure(), 'while adding rows to build table:')
@@ -515,10 +495,6 @@
         # send a message for each request
         for br in requests:
             bsid = br.bsid
-<<<<<<< HEAD
-=======
-            builderid = yield self.getBuilderId()
->>>>>>> 9aaf540e
             brid = br.id
             key = ('buildrequest', str(bsid), str(builderid),
                                                 str(brid), 'complete')
