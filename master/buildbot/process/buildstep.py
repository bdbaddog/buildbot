# This file is part of Buildbot.  Buildbot is free software: you can
# redistribute it and/or modify it under the terms of the GNU General Public
# License as published by the Free Software Foundation, version 2.
#
# This program is distributed in the hope that it will be useful, but WITHOUT
# ANY WARRANTY; without even the implied warranty of MERCHANTABILITY or FITNESS
# FOR A PARTICULAR PURPOSE.  See the GNU General Public License for more
# details.
#
# You should have received a copy of the GNU General Public License along with
# this program; if not, write to the Free Software Foundation, Inc., 51
# Franklin Street, Fifth Floor, Boston, MA 02110-1301 USA.
#
# Copyright Buildbot Team Members

import re

from zope.interface import implements
from twisted.internet import defer, error
from twisted.protocols import basic
from twisted.python import log, components
from twisted.python.failure import Failure
from twisted.web.util import formatFailure
from twisted.python.reflect import accumulateClassList

from buildbot import interfaces, util, config
from buildbot.status import progress
from buildbot.status.results import SUCCESS, WARNINGS, FAILURE, SKIPPED, \
<<<<<<< HEAD
     EXCEPTION, RETRY, CANCELLED, worst_status
from buildbot.process import metrics, properties
=======
     EXCEPTION, RETRY, worst_status
from buildbot.process import remotecommand, logobserver, properties
>>>>>>> 7cdc9b08
from buildbot.util.eventual import eventually

class BuildStepFailed(Exception):
    pass

# old import paths for these classes
RemoteCommand = remotecommand.RemoteCommand
LoggedRemoteCommand = remotecommand.LoggedRemoteCommand
RemoteShellCommand = remotecommand.RemoteShellCommand
LogObserver = logobserver.LogObserver
LogLineObserver = logobserver.LogLineObserver
OutputProgressObserver = logobserver.OutputProgressObserver
_hush_pyflakes = [
    RemoteCommand, LoggedRemoteCommand, RemoteShellCommand,
    LogObserver, LogLineObserver, OutputProgressObserver ]

class LogObserver:
    implements(interfaces.ILogObserver)

    def setStep(self, step):
        self.step = step

    def setLog(self, loog):
        assert interfaces.IStatusLog.providedBy(loog)
        loog.subscribe(self, True)

    def logChunk(self, build, step, log, channel, text):
        if channel == interfaces.LOG_CHANNEL_STDOUT:
            self.outReceived(text)
        elif channel == interfaces.LOG_CHANNEL_STDERR:
            self.errReceived(text)

    # TODO: add a logEnded method? er, stepFinished?

    def outReceived(self, data):
        """This will be called with chunks of stdout data. Override this in
        your observer."""
        pass

    def errReceived(self, data):
        """This will be called with chunks of stderr data. Override this in
        your observer."""
        pass


class LogLineObserver(LogObserver):
    def __init__(self):
        self.stdoutParser = basic.LineOnlyReceiver()
        self.stdoutParser.delimiter = "\n"
        self.stdoutParser.lineReceived = self.outLineReceived
        self.stdoutParser.transport = self # for the .disconnecting attribute
        self.disconnecting = False

        self.stderrParser = basic.LineOnlyReceiver()
        self.stderrParser.delimiter = "\n"
        self.stderrParser.lineReceived = self.errLineReceived
        self.stderrParser.transport = self

    def setMaxLineLength(self, max_length):
        """
        Set the maximum line length: lines longer than max_length are
        dropped.  Default is 16384 bytes.  Use sys.maxint for effective
        infinity.
        """
        self.stdoutParser.MAX_LENGTH = max_length
        self.stderrParser.MAX_LENGTH = max_length

    def outReceived(self, data):
        self.stdoutParser.dataReceived(data)

    def errReceived(self, data):
        self.stderrParser.dataReceived(data)

    def outLineReceived(self, line):
        """This will be called with complete stdout lines (not including the
        delimiter). Override this in your observer."""
        pass

    def errLineReceived(self, line):
        """This will be called with complete lines of stderr (not including
        the delimiter). Override this in your observer."""
        pass


class _BuildStepFactory(util.ComparableMixin):
    """
    This is a wrapper to record the arguments passed to as BuildStep subclass.
    We use an instance of this class, rather than a closure mostly to make it
    easier to test that the right factories are getting created.
    """
    compare_attrs = ['factory', 'args', 'kwargs' ]
    implements(interfaces.IBuildStepFactory)

    def __init__(self, factory, *args, **kwargs):
        self.factory = factory
        self.args = args
        self.kwargs = kwargs

    def buildStep(self):
        try:
            return self.factory(*self.args, **self.kwargs)
        except:
            log.msg("error while creating step, factory=%s, args=%s, kwargs=%s"
                    % (self.factory, self.args, self.kwargs))
            raise

class BuildStep(object, properties.PropertiesMixin):

    haltOnFailure = False
    flunkOnWarnings = False
    flunkOnFailure = False
    warnOnWarnings = False
    warnOnFailure = False
    alwaysRun = False
    doStepIf = True
    hideStepIf = False

    # properties set on a build step are, by nature, always runtime properties
    set_runtime_properties = True

    # 'parms' holds a list of all the parameters we care about, to allow
    # users to instantiate a subclass of BuildStep with a mixture of
    # arguments, some of which are for us, some of which are for the subclass
    # (or a delegate of the subclass, like how ShellCommand delivers many
    # arguments to the RemoteShellCommand that it creates). Such delegating
    # subclasses will use this list to figure out which arguments are meant
    # for us and which should be given to someone else.
    parms = ['name', 'locks',
             'haltOnFailure',
             'flunkOnWarnings',
             'flunkOnFailure',
             'warnOnWarnings',
             'warnOnFailure',
             'alwaysRun',
             'progressMetrics',
             'useProgress',
             'doStepIf',
             'hideStepIf',
             'description',
             'descriptionDone',
             'descriptionSuffix',
             ]

    name = "generic"
    description = None # set this to a list of short strings to override
    descriptionDone = None # alternate description when the step is complete
    descriptionSuffix = None # extra information to append to suffix
    locks = []
    progressMetrics = () # 'time' is implicit
    useProgress = True # set to False if step is really unpredictable
    build = None
    step_status = None
    progress = None

    def __init__(self, **kwargs):
        for p in self.__class__.parms:
            if kwargs.has_key(p):
                setattr(self, p, kwargs[p])
                del kwargs[p]
        if kwargs:
            config.error("%s.__init__ got unexpected keyword argument(s) %s" \
                  % (self.__class__, kwargs.keys()))
        self._pendingLogObservers = []

        if not isinstance(self.name, str):
            config.error("BuildStep name must be a string: %r" % (self.name,))

        self._acquiringLock = None
        self.stopped = False

    def __new__(klass, *args, **kwargs):
        self = object.__new__(klass)
        self._factory = _BuildStepFactory(klass, *args, **kwargs)
        return self

    def _describe(self, done=False):
        if self.descriptionDone and done:
            return self.descriptionDone
        elif self.description:
            return self.description
        return [self.name]

    def describe(self, done=False):
        desc = self._describe(done)
        if self.descriptionSuffix:
            desc = desc + self.descriptionSuffix
        return desc

    def setBuild(self, build):
        self.build = build

    def setBuildSlave(self, buildslave):
        self.buildslave = buildslave

    def setDefaultWorkdir(self, workdir):
        pass

    def addFactoryArguments(self, **kwargs):
        # this is here for backwards compatibility
        pass

    def _getStepFactory(self):
        return self._factory

    def setStepStatus(self, step_status):
        self.step_status = step_status

    def setupProgress(self):
        if self.useProgress:
            sp = progress.StepProgress(self.name, self.progressMetrics)
            self.progress = sp
            self.step_status.setProgress(sp)
            return sp
        return None

    def setProgress(self, metric, value):
        if self.progress:
            self.progress.setProgress(metric, value)

    def startStep(self, remote):
        self.remote = remote
        self.deferred = defer.Deferred()
        # convert all locks into their real form
        self.locks = [(self.build.builder.botmaster.getLockByID(access.lockid), access)
                        for access in self.locks ]
        # then narrow SlaveLocks down to the slave that this build is being
        # run on
        self.locks = [(l.getLock(self.build.slavebuilder.slave), la)
                        for l, la in self.locks ]

        for l, la in self.locks:
            if l in self.build.locks:
                log.msg("Hey, lock %s is claimed by both a Step (%s) and the"
                        " parent Build (%s)" % (l, self, self.build))
                raise RuntimeError("lock claimed by both Step and Build")

        # Set the step's text here so that the stepStarted notification sees
        # the correct description
        self.step_status.setText(self.describe(False))
        self.step_status.stepStarted()

        d = self.acquireLocks()
        d.addCallback(self._startStep_2)
        d.addErrback(self.failed)
        return self.deferred

    def acquireLocks(self, res=None):
        self._acquiringLock = None
        if not self.locks:
            return defer.succeed(None)
        if self.stopped:
            return defer.succeed(None)
        log.msg("acquireLocks(step %s, locks %s)" % (self, self.locks))
        for lock, access in self.locks:
            if not lock.isAvailable(self, access):
                self.step_status.setWaitingForLocks(True)
                log.msg("step %s waiting for lock %s" % (self, lock))
                d = lock.waitUntilMaybeAvailable(self, access)
                d.addCallback(self.acquireLocks)
                self._acquiringLock = (lock, access, d)
                return d
        # all locks are available, claim them all
        for lock, access in self.locks:
            lock.claim(self, access)
        self.step_status.setWaitingForLocks(False)
        return defer.succeed(None)

    def _startStep_2(self, res):
        if self.stopped:
            self.finished(CANCELLED)
            return

        if self.progress:
            self.progress.start()

        if isinstance(self.doStepIf, bool):
            doStep = defer.succeed(self.doStepIf)
        else:
            doStep = defer.maybeDeferred(self.doStepIf, self)

        renderables = []
        accumulateClassList(self.__class__, 'renderables', renderables)

        def setRenderable(res, attr):
            setattr(self, attr, res)

        dl = [ doStep ]
        for renderable in renderables:
            d = self.build.render(getattr(self, renderable))
            d.addCallback(setRenderable, renderable)
            dl.append(d)
        dl = defer.gatherResults(dl)

        dl.addCallback(self._startStep_3)
        return dl

    @defer.inlineCallbacks
    def _startStep_3(self, doStep):
        doStep = doStep[0]
        try:
            if doStep:
                result = yield defer.maybeDeferred(self.start)
                if result == SKIPPED:
                    doStep = False
        except:
            log.msg("BuildStep.startStep exception in .start")
            self.failed(Failure())

        if not doStep:
            self.step_status.setText(self.describe(True) + ['skipped'])
            self.step_status.setSkipped(True)
            # this return value from self.start is a shortcut to finishing
            # the step immediately; we skip calling finished() as
            # subclasses may have overridden that an expect it to be called
            # after start() (bug #837)
            eventually(self._finishFinished, SKIPPED)

    def start(self):
        raise NotImplementedError("your subclass must implement this method")

    def interrupt(self, reason):
        self.stopped = True
        if self._acquiringLock:
            lock, access, d = self._acquiringLock
            lock.stopWaitingUntilAvailable(self, access, d)
            d.callback(None)

    def releaseLocks(self):
        log.msg("releaseLocks(%s): %s" % (self, self.locks))
        for lock, access in self.locks:
            if lock.isOwner(self, access):
                lock.release(self, access)
            else:
                # This should only happen if we've been interrupted
                assert self.stopped

    def finished(self, results):
        if self.stopped and results != RETRY:
            # We handle this specially because we don't care about
            # the return code of an interrupted command; we know
            # that this should just be exception due to interrupt
            # At the same time we must respect RETRY status because it's used
            # to retry interrupted build due to some other issues for example
            # due to slave lost
            if results == CANCELLED:
              self.step_status.setText(self.describe(True) +
                                   ["cancelled"])
              self.step_status.setText2(["cancelled"])
            else:
              results = EXCEPTION
              self.step_status.setText(self.describe(True) +
                                   ["interrupted"])
              self.step_status.setText2(["interrupted"])

        self._finishFinished(results)

    def _finishFinished(self, results):
        # internal function to indicate that this step is done; this is separated
        # from finished() so that subclasses can override finished()
        if self.progress:
            self.progress.finish()

        try:
            hidden = self._maybeEvaluate(self.hideStepIf, results, self)
        except Exception:
            why = Failure()
            self.addHTMLLog("err.html", formatFailure(why))
            self.addCompleteLog("err.text", why.getTraceback())
            results = EXCEPTION
            hidden = False

        self.step_status.stepFinished(results)
        self.step_status.setHidden(hidden)

        self.releaseLocks()
        self.deferred.callback(results)

    def failed(self, why):
        # This can either be a BuildStepFailed exception/failure, meaning we
        # should call self.finished, or it can be a real exception, which should
        # be recorded as such.
        if why.check(BuildStepFailed):
            self.finished(FAILURE)
            return

        log.err(why, "BuildStep.failed; traceback follows")
        try:
            if self.progress:
                self.progress.finish()
            try:
                self.addCompleteLog("err.text", why.getTraceback())
                self.addHTMLLog("err.html", formatFailure(why))
            except Exception:
                log.err(Failure(), "error while formatting exceptions")

            # could use why.getDetailedTraceback() for more information
            self.step_status.setText([self.name, "exception"])
            self.step_status.setText2([self.name])
            self.step_status.stepFinished(EXCEPTION)

            hidden = self._maybeEvaluate(self.hideStepIf, EXCEPTION, self)
            self.step_status.setHidden(hidden)
        except Exception:
            log.err(Failure(), "exception during failure processing")
            # the progress stuff may still be whacked (the StepStatus may
            # think that it is still running), but the build overall will now
            # finish

        try:
            self.releaseLocks()
        except Exception:
            log.err(Failure(), "exception while releasing locks")

        log.msg("BuildStep.failed now firing callback")
        self.deferred.callback(EXCEPTION)

    # utility methods that BuildSteps may find useful

    def slaveVersion(self, command, oldversion=None):
        return self.build.getSlaveCommandVersion(command, oldversion)

    def slaveVersionIsOlderThan(self, command, minversion):
        sv = self.build.getSlaveCommandVersion(command, None)
        if sv is None:
            return True
        if map(int, sv.split(".")) < map(int, minversion.split(".")):
            return True
        return False

    def getSlaveName(self):
        return self.build.getSlaveName()

    def addLog(self, name):
        loog = self.step_status.addLog(name)
        self._connectPendingLogObservers()
        return loog

    def getLog(self, name):
        for l in self.step_status.getLogs():
            if l.getName() == name:
                return l
        raise KeyError("no log named '%s'" % (name,))

    def addCompleteLog(self, name, text):
        log.msg("addCompleteLog(%s)" % name)
        loog = self.step_status.addLog(name)
        size = loog.chunkSize
        for start in range(0, len(text), size):
            loog.addStdout(text[start:start+size])
        loog.finish()
        self._connectPendingLogObservers()

    def addHTMLLog(self, name, html):
        log.msg("addHTMLLog(%s)" % name)
        self.step_status.addHTMLLog(name, html)
        self._connectPendingLogObservers()

    def addLogObserver(self, logname, observer):
        assert interfaces.ILogObserver.providedBy(observer)
        observer.setStep(self)
        self._pendingLogObservers.append((logname, observer))
        self._connectPendingLogObservers()

    def _connectPendingLogObservers(self):
        if not self._pendingLogObservers:
            return
        if not self.step_status:
            return
        current_logs = {}
        for loog in self.step_status.getLogs():
            current_logs[loog.getName()] = loog
        for logname, observer in self._pendingLogObservers[:]:
            if logname in current_logs:
                observer.setLog(current_logs[logname])
                self._pendingLogObservers.remove((logname, observer))

    def addURL(self, name, url):
        self.step_status.addURL(name, url)

    def runCommand(self, c):
        self.cmd = c
        c.buildslave = self.buildslave
        d = c.run(self, self.remote, self.build.builder.name)
        return d

    @staticmethod
    def _maybeEvaluate(value, *args, **kwargs):
        if callable(value):
            value = value(*args, **kwargs)
        return value

components.registerAdapter(
        BuildStep._getStepFactory,
        BuildStep, interfaces.IBuildStepFactory)
components.registerAdapter(
        lambda step : interfaces.IProperties(step.build),
        BuildStep, interfaces.IProperties)


class OutputProgressObserver(LogObserver):
    length = 0

    def __init__(self, name):
        self.name = name

    def logChunk(self, build, step, log, channel, text):
        self.length += len(text)
        self.step.setProgress(self.name, self.length)

class LoggingBuildStep(BuildStep):

    progressMetrics = ('output',)
    logfiles = {}

    parms = BuildStep.parms + ['logfiles', 'lazylogfiles', 'log_eval_func']
    cmd = None

    renderables = [ 'logfiles', 'lazylogfiles' ]

    def __init__(self, logfiles={}, lazylogfiles=False, log_eval_func=None,
                 *args, **kwargs):
        BuildStep.__init__(self, *args, **kwargs)

        if logfiles and not isinstance(logfiles, dict):
            config.error(
                "the ShellCommand 'logfiles' parameter must be a dictionary")

        # merge a class-level 'logfiles' attribute with one passed in as an
        # argument
        self.logfiles = self.logfiles.copy()
        self.logfiles.update(logfiles)
        self.lazylogfiles = lazylogfiles
        if log_eval_func and not callable(log_eval_func):
            config.error(
                "the 'log_eval_func' paramater must be a callable")
        self.log_eval_func = log_eval_func
        self.addLogObserver('stdio', OutputProgressObserver("output"))

    def addLogFile(self, logname, filename):
        self.logfiles[logname] = filename

    def buildCommandKwargs(self):
        kwargs = dict()
        kwargs['logfiles'] = self.logfiles
        return kwargs

    def startCommand(self, cmd, errorMessages=[]):
        """
        @param cmd: a suitable RemoteCommand which will be launched, with
                    all output being put into our self.stdio_log LogFile
        """
        log.msg("ShellCommand.startCommand(cmd=%s)" % (cmd,))
        log.msg("  cmd.args = %r" % (cmd.args))
        self.cmd = cmd # so we can interrupt it
        self.step_status.setText(self.describe(False))

        # stdio is the first log
        self.stdio_log = stdio_log = self.addLog("stdio")
        cmd.useLog(stdio_log, True)
        for em in errorMessages:
            stdio_log.addHeader(em)
            # TODO: consider setting up self.stdio_log earlier, and have the
            # code that passes in errorMessages instead call
            # self.stdio_log.addHeader() directly.

        # there might be other logs
        self.setupLogfiles(cmd, self.logfiles)

        d = self.runCommand(cmd) # might raise ConnectionLost
        d.addCallback(lambda res: self.commandComplete(cmd))
        d.addCallback(lambda res: self.createSummary(cmd.logs['stdio']))
        d.addCallback(lambda res: self.evaluateCommand(cmd)) # returns results
        def _gotResults(results):
            self.setStatus(cmd, results)
            return results
        d.addCallback(_gotResults) # returns results
        d.addCallbacks(self.finished, self.checkDisconnect)
        d.addErrback(self.failed)

    def setupLogfiles(self, cmd, logfiles):
        for logname,remotefilename in logfiles.items():
            if self.lazylogfiles:
                # Ask RemoteCommand to watch a logfile, but only add
                # it when/if we see any data.
                #
                # The dummy default argument local_logname is a work-around for
                # Python name binding; default values are bound by value, but
                # captured variables in the body are bound by name.
                callback = lambda cmd_arg, local_logname=logname: self.addLog(local_logname)
                cmd.useLogDelayed(logname, callback, True)
            else:
                # tell the BuildStepStatus to add a LogFile
                newlog = self.addLog(logname)
                # and tell the RemoteCommand to feed it
                cmd.useLog(newlog, True)

    def interrupt(self, reason):
        # TODO: consider adding an INTERRUPTED or STOPPED status to use
        # instead of FAILURE, might make the text a bit more clear.
        # 'reason' can be a Failure, or text
        BuildStep.interrupt(self, reason)
        if self.step_status.isWaitingForLocks():
            self.addCompleteLog('cancelled while waiting for locks', str(reason))
        else:
            self.addCompleteLog('cancelled', str(reason))

        if self.cmd:
            d = self.cmd.interrupt(reason)
            d.addErrback(log.err, 'while cancelling command')

    def checkDisconnect(self, f):
        f.trap(error.ConnectionLost)
        self.step_status.setText(self.describe(True) +
                                 ["exception", "slave", "lost"])
        self.step_status.setText2(["exception", "slave", "lost"])
        return self.finished(RETRY)

    def commandComplete(self, cmd):
        pass

    def createSummary(self, stdio):
        pass

    def evaluateCommand(self, cmd):
        if self.log_eval_func:
            return self.log_eval_func(cmd, self.step_status)
        return cmd.results()

    def getText(self, cmd, results):
        if results == SUCCESS:
            return self.describe(True)
        elif results == WARNINGS:
            return self.describe(True) + ["warnings"]
        elif results == EXCEPTION:
            return self.describe(True) + ["exception"]
        elif results == CANCELLED:
            return self.describe(True) + ["cancelled"]
        else:
            return self.describe(True) + ["failed"]

    def getText2(self, cmd, results):
        return [self.name]

    def maybeGetText2(self, cmd, results):
        if results == SUCCESS:
            # successful steps do not add anything to the build's text
            pass
        elif results == WARNINGS:
            if (self.flunkOnWarnings or self.warnOnWarnings):
                # we're affecting the overall build, so tell them why
                return self.getText2(cmd, results)
        else:
            if (self.haltOnFailure or self.flunkOnFailure
                or self.warnOnFailure):
                # we're affecting the overall build, so tell them why
                return self.getText2(cmd, results)
        return []

    def setStatus(self, cmd, results):
        # this is good enough for most steps, but it can be overridden to
        # get more control over the displayed text
        self.step_status.setText(self.getText(cmd, results))
        self.step_status.setText2(self.maybeGetText2(cmd, results))


# Parses the logs for a list of regexs. Meant to be invoked like:
# regexes = ((re.compile(...), FAILURE), (re.compile(...), WARNINGS))
# self.addStep(ShellCommand,
#   command=...,
#   ...,
#   log_eval_func=lambda c,s: regex_log_evaluator(c, s, regexs)
# )
def regex_log_evaluator(cmd, step_status, regexes):
    worst = cmd.results()
    for err, possible_status in regexes:
        # worst_status returns the worse of the two status' passed to it.
        # we won't be changing "worst" unless possible_status is worse than it,
        # so we don't even need to check the log if that's the case
        if worst_status(worst, possible_status) == possible_status:
            if isinstance(err, (basestring)):
                err = re.compile(".*%s.*" % err, re.DOTALL)
            for l in cmd.logs.values():
                if err.search(l.getText()):
                    worst = possible_status
    return worst

# (WithProperties used to be available in this module)
from buildbot.process.properties import WithProperties
_hush_pyflakes = [WithProperties]
del _hush_pyflakes
<|MERGE_RESOLUTION|>--- conflicted
+++ resolved
@@ -26,13 +26,8 @@
 from buildbot import interfaces, util, config
 from buildbot.status import progress
 from buildbot.status.results import SUCCESS, WARNINGS, FAILURE, SKIPPED, \
-<<<<<<< HEAD
      EXCEPTION, RETRY, CANCELLED, worst_status
-from buildbot.process import metrics, properties
-=======
-     EXCEPTION, RETRY, worst_status
 from buildbot.process import remotecommand, logobserver, properties
->>>>>>> 7cdc9b08
 from buildbot.util.eventual import eventually
 
 class BuildStepFailed(Exception):
