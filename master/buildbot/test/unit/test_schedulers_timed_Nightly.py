# This file is part of Buildbot.  Buildbot is free software: you can
# redistribute it and/or modify it under the terms of the GNU General Public
# License as published by the Free Software Foundation, version 2.
#
# This program is distributed in the hope that it will be useful, but WITHOUT
# ANY WARRANTY; without even the implied warranty of MERCHANTABILITY or FITNESS
# FOR A PARTICULAR PURPOSE.  See the GNU General Public License for more
# details.
#
# You should have received a copy of the GNU General Public License along with
# this program; if not, write to the Free Software Foundation, Inc., 51
# Franklin Street, Fifth Floor, Boston, MA 02110-1301 USA.
#
# Copyright Buildbot Team Members

import time
import mock
from twisted.trial import unittest
from twisted.internet import defer, task
from twisted.python import log
from buildbot.schedulers import timed
from buildbot.test.fake import fakedb
from buildbot.test.util import scheduler
from buildbot.changes import filter
from buildbot import config

class Nightly(scheduler.SchedulerMixin, unittest.TestCase):

    OBJECTID = 132

    # not all timezones are even multiples of 1h from GMT.  This variable
    # holds the number of seconds ahead of the hour for the current timezone.
    # This is then added to the clock before each test is run (to get to 0
    # minutes past the hour) and subtracted before the time offset is reported.
    localtime_offset = time.timezone % 3600

    def makeScheduler(self, firstBuildDuration=0, **kwargs):
        sched = self.attachScheduler(timed.Nightly(**kwargs),
                self.OBJECTID)

        # add a Clock to help checking timing issues
        self.clock = sched._reactor = task.Clock()
        self.clock.advance(self.localtime_offset) # get to 0 min past the hour

        # keep track of builds in self.events
        self.events = []
        def addBuildsetForLatest(reason='', external_idstring='',
                branch=None, repository='', project=''):
            self.assertIn('scheduler named', reason)
            isFirst = (self.events == [])
            self.events.append('B(%s)@%d' % (branch,
                # show the offset as seconds past the GMT hour
                self.clock.seconds() - self.localtime_offset))
            if isFirst and firstBuildDuration:
                d = defer.Deferred()
                self.clock.callLater(firstBuildDuration, d.callback, None)
                return d
            else:
                return defer.succeed(None)
        sched.addBuildsetForLatest = addBuildsetForLatest

        origAddBuildsetForChanges = sched.addBuildsetForChanges
        def addBuildsetForChanges(reason='', external_idstring='', changeids=[]):
            self.events.append('B%s@%d' % (`changeids`.replace(' ',''),
                            # show the offset as seconds past the GMT hour
                            self.clock.seconds() - self.localtime_offset))
            return origAddBuildsetForChanges(reason=reason, external_idstring=external_idstring, changeids=changeids)
        sched.addBuildsetForChanges = addBuildsetForChanges

        # see self.assertConsumingChanges
        self.consumingChanges = None
        def startConsumingChanges(**kwargs):
            self.consumingChanges = kwargs
            return defer.succeed(None)
        sched.startConsumingChanges = startConsumingChanges

        return sched

    def mkbs(self, **kwargs):
        # create buildset for expected_buildset in assertBuildset.
        bs = dict(reason="The Nightly scheduler named 'test' triggered this build", external_idstring='', sourcestampsetid=100,
                  properties=[('scheduler', ('test', 'Scheduler'))])
        bs.update(kwargs)
        return bs

    def mkss(self, **kwargs):
        # create sourcestamp for expected_sourcestamps in assertBuildset.
        ss = dict(branch='master', project='', repository='', sourcestampsetid=100)
        ss.update(kwargs)
        return ss

    def mkch(self, **kwargs):
        # create changeset and insert in database.
        chd = dict(branch='master', project='', repository='')
        chd.update(kwargs)
        ch = self.makeFakeChange(**chd)
        # fakedb.Change requires changeid instead of number
        chd['changeid'] = chd['number']
        del chd['number']
        self.db.insertTestData([fakedb.Change(**chd)])
        return ch

    def setUp(self):
        self.setUpScheduler()

    def tearDown(self):
        self.tearDownScheduler()

    def assertConsumingChanges(self, **kwargs):
        self.assertEqual(self.consumingChanges, kwargs)

    ## Tests

    def test_constructor_no_reason(self):
        sched = self.makeScheduler(name='test', builderNames=['test'], branch='default')
        self.assertEqual(sched.reason, "The Nightly scheduler named 'test' triggered this build")

    def test_constructor_reason(self):
        sched = self.makeScheduler(name='test', builderNames=['test'], branch='default', reason="hourly")
        self.assertEqual(sched.reason, "hourly")

    def test_constructor_change_filter(self):
        sched = self.makeScheduler(name='test', builderNames=['test'],
                branch=None, change_filter=filter.ChangeFilter(category_re="fo+o"))
        assert sched.change_filter

    def test_constructor_no_branch(self):
        self.assertRaises(config.ConfigErrors,
            lambda : self.makeScheduler(name='test', builderNames=['test'],
                change_filter=filter.ChangeFilter(category_re="fo+o")))

    ## end-to-end tests: let's see the scheduler in action

    def test_iterations_simple(self):
        # note that Nightly works in local time, but the task.Clock() always
        # starts at midnight UTC, so be careful not to use times that are
        # timezone dependent -- stick to minutes-past-the-half-hour, as some
        # timezones are multiples of 30 minutes off from UTC
        sched = self.makeScheduler(name='test', builderNames=[ 'test' ], branch=None,
                        minute=[10, 20, 21, 40, 50, 51])

        # add a change classification
        self.db.schedulers.fakeClassifications(self.OBJECTID, { 19 : True })

        sched.activate()

        # check that the classification has been flushed, since this
        # invocation has not requested onlyIfChanged
        self.db.schedulers.assertClassifications(self.OBJECTID, {})

        self.clock.advance(0) # let it get set up
        while self.clock.seconds() < self.localtime_offset + 30*60:
            self.clock.advance(60)
        self.assertEqual(self.events, [ 'B(None)@600', 'B(None)@1200', 'B(None)@1260' ])
        self.db.state.assertStateByClass('test', 'Nightly',
            last_build=1260 + self.localtime_offset)

        d = sched.deactivate()
        return d

    def test_iterations_simple_with_branch(self):
        # see timezone warning above
        sched = self.makeScheduler(name='test', builderNames=[ 'test' ],
                branch='master', minute=[5, 35])

        sched.activate()

        self.clock.advance(0)
        while self.clock.seconds() < self.localtime_offset + 10*60:
            self.clock.advance(60)
        self.assertEqual(self.events, [ 'B(master)@300' ])
        self.db.state.assertStateByClass('test', 'Nightly',
                last_build=300 + self.localtime_offset)

        d = sched.deactivate()
        return d

    def do_test_iterations_onlyIfChanged(self, *changes_at, **kwargs):
        fII = mock.Mock(name='fII')
        self.makeScheduler(name='test', builderNames=[ 'test' ], branch=None,
                        minute=[5, 25, 45], onlyIfChanged=True,
                        fileIsImportant=fII, **kwargs)

<<<<<<< HEAD
        sched.activate()
=======
        self.do_test_iterations_onlyIfChanged_test(fII, *changes_at)

    def do_test_iterations_onlyIfChanged_test(self, fII, *changes_at):
        self.sched.startService()
>>>>>>> 873dfb08

        # check that the scheduler has started to consume changes
        self.assertConsumingChanges(fileIsImportant=fII, change_filter=None,
                                    onlyImportant=False)

        # manually run the clock forward through a half-hour, allowing any
        # excitement to take place
        changes_at = list(changes_at)
        self.clock.advance(0) # let it trigger the first build
        while self.clock.seconds() < self.localtime_offset + 30*60:
            # inject any new changes..
            while (changes_at and
                    self.clock.seconds() >=
                                    self.localtime_offset + changes_at[0][0]):
                when, newchange, important = changes_at.pop(0)
                self.db.changes.fakeAddChangeInstance(newchange)
                self.sched.gotChange(newchange, important).addErrback(log.err)
            # and advance the clock by a minute
            self.clock.advance(60)

    def test_iterations_onlyIfChanged_no_changes(self):
        self.do_test_iterations_onlyIfChanged()
        self.assertEqual(self.events, [])
        self.db.state.assertStateByClass('test', 'Nightly',
                                         last_build=1500 + self.localtime_offset)
        return self.sched.deactivate()

    def test_iterations_onlyIfChanged_unimp_changes(self):
        self.do_test_iterations_onlyIfChanged(
                (60, mock.Mock(), False),
                (600, mock.Mock(), False))
        self.assertEqual(self.events, [])
        self.db.state.assertStateByClass('test', 'Nightly',
                                         last_build=1500 + self.localtime_offset)
        return self.sched.deactivate()

    def test_iterations_onlyIfChanged_off_branch_changes(self):
        self.do_test_iterations_onlyIfChanged(
                (60, self.makeFakeChange(branch='testing'), True),
                (1700, self.makeFakeChange(branch='staging'), True))
        self.assertEqual(self.events, [])
        self.db.state.assertStateByClass('test', 'Nightly',
                                         last_build=1500 + self.localtime_offset)
        return self.sched.deactivate()

    def test_iterations_onlyIfChanged_mixed_changes(self):
        self.do_test_iterations_onlyIfChanged(
                (120, self.makeFakeChange(number=3, branch=None), False),
                (130, self.makeFakeChange(number=4, branch='offbranch'), True),
                (1200, self.makeFakeChange(number=5, branch=None), True),
                (1201, self.makeFakeChange(number=6, branch=None), False),
                (1202, self.makeFakeChange(number=7, branch='offbranch'), True))
        # note that the changeid list includes the unimportant changes, but not the
        # off-branch changes, and note that no build took place at 300s, as no important
        # changes had yet arrived
        self.assertEqual(self.events, [ 'B[3,5,6]@1500' ])
        self.db.state.assertStateByClass('test', 'Nightly',
                                         last_build=1500 + self.localtime_offset)
<<<<<<< HEAD
        return self.sched.deactivate()
=======
        return self.sched.stopService()

    def test_iterations_onlyIfChanged_createAbsoluteSourceStamps_oneChanged(self):
        # Test createAbsoluteSourceStamps=True when only one codebase has changed
        self.do_test_iterations_onlyIfChanged(
                (120, self.makeFakeChange(number=3, codebase='a', revision='2345:bcd'), True),
                codebases = {'a': {'repository': "", 'branch': 'master'},
                             'b': {'repository': "", 'branch': 'master'}},
                createAbsoluteSourceStamps=True)
        self.assertEqual(self.events, [ 'B[3]@300' ])
        self.db.state.assertStateByClass('test', 'Nightly',
                                         last_build=1500 + self.localtime_offset)
        self.db.buildsets.assertBuildset(bsid='?',
                expected_buildset=self.mkbs(),
                expected_sourcestamps={
                    'a': self.mkss(codebase='a', revision='2345:bcd', changeids=set([3]), branch=None),
                    'b': self.mkss(codebase='b', revision=None)})
        self.db.state.assertStateByClass('test', 'Nightly', lastCodebases={
                'a': dict(revision='2345:bcd', branch=None, repository='', lastChange=3)})
        return self.sched.stopService()

    def test_iterations_onlyIfChanged_createAbsoluteSourceStamps_oneChanged_loadOther(self):
        # Test createAbsoluteSourceStamps=True when only one codebase has changed,
        # but the other was previously changed
        fII = mock.Mock(name='fII')
        self.makeScheduler(name='test', builderNames=[ 'test' ], branch=None,
                        minute=[5, 25, 45], onlyIfChanged=True,
                        fileIsImportant=fII,
                        codebases = {'a': {'repository': "", 'branch': 'master'},
                                     'b': {'repository': "", 'branch': 'master'}},
                        createAbsoluteSourceStamps=True)

        self.db.insertTestData([
            fakedb.Object(id=self.OBJECTID, name='test', class_name='Nightly'),
            fakedb.ObjectState(objectid=self.OBJECTID, name='lastCodebases',
                value_json='{"b": {"branch": "master", "repository": "B", "revision": "1234:abc",  "lastChange": 2}}')])

        self.do_test_iterations_onlyIfChanged_test(fII,
                (120, self.makeFakeChange(number=3, codebase='a', revision='2345:bcd'), True))

        self.assertEqual(self.events, [ 'B[3]@300' ])
        self.db.state.assertStateByClass('test', 'Nightly',
                                         last_build=1500 + self.localtime_offset)
        self.db.buildsets.assertBuildset(bsid='?',
                expected_buildset=self.mkbs(),
                expected_sourcestamps={
                    'a': self.mkss(codebase='a', revision='2345:bcd', changeids=set([3]), branch=None),
                    'b': self.mkss(codebase='b', revision='1234:abc', repository='B', branch="master")})
        self.db.state.assertStateByClass('test', 'Nightly', lastCodebases={
                'a': dict(revision='2345:bcd', branch=None, repository='', lastChange=3),
                'b': dict(revision='1234:abc', branch="master", repository='B', lastChange=2)})
        return self.sched.stopService()

    def test_iterations_onlyIfChanged_createAbsoluteSourceStamps_bothChanged(self):
        # Test createAbsoluteSourceStamps=True when both codebases have changed
        self.do_test_iterations_onlyIfChanged(
                (120, self.makeFakeChange(number=3, codebase='a', revision='2345:bcd'), True),
                (122, self.makeFakeChange(number=4, codebase='b', revision='1234:abc'), True),
                codebases = {'a': {'repository': "", 'branch': 'master'},
                             'b': {'repository': "", 'branch': 'master'}},
                createAbsoluteSourceStamps=True)
        self.assertEqual(self.events, [ 'B[3,4]@300' ])
        self.db.state.assertStateByClass('test', 'Nightly',
                                         last_build=1500 + self.localtime_offset)
        self.db.buildsets.assertBuildset(bsid='?',
                expected_buildset=self.mkbs(),
                expected_sourcestamps={
                    'a': self.mkss(codebase='a', revision='2345:bcd', changeids=set([3]), branch=None),
                    'b': self.mkss(codebase='b', revision='1234:abc', changeids=set([4]), branch=None)})
        self.db.state.assertStateByClass('test', 'Nightly', lastCodebases={
                'a': dict(revision='2345:bcd', branch=None, repository='', lastChange=3),
                'b': dict(revision='1234:abc', branch=None, repository='', lastChange=4)})
        return self.sched.stopService()
>>>>>>> 873dfb08
<|MERGE_RESOLUTION|>--- conflicted
+++ resolved
@@ -36,7 +36,7 @@
 
     def makeScheduler(self, firstBuildDuration=0, **kwargs):
         sched = self.attachScheduler(timed.Nightly(**kwargs),
-                self.OBJECTID)
+                self.OBJECTID, overrideBuildsetMethods=True)
 
         # add a Clock to help checking timing issues
         self.clock = sched._reactor = task.Clock()
@@ -60,7 +60,7 @@
         sched.addBuildsetForLatest = addBuildsetForLatest
 
         origAddBuildsetForChanges = sched.addBuildsetForChanges
-        def addBuildsetForChanges(reason='', external_idstring='', changeids=[]):
+        def addBuildsetForChanges(reason='', external_idstring=None, changeids=[]):
             self.events.append('B%s@%d' % (`changeids`.replace(' ',''),
                             # show the offset as seconds past the GMT hour
                             self.clock.seconds() - self.localtime_offset))
@@ -181,14 +181,10 @@
                         minute=[5, 25, 45], onlyIfChanged=True,
                         fileIsImportant=fII, **kwargs)
 
-<<<<<<< HEAD
-        sched.activate()
-=======
         self.do_test_iterations_onlyIfChanged_test(fII, *changes_at)
 
     def do_test_iterations_onlyIfChanged_test(self, fII, *changes_at):
-        self.sched.startService()
->>>>>>> 873dfb08
+        self.sched.activate()
 
         # check that the scheduler has started to consume changes
         self.assertConsumingChanges(fileIsImportant=fII, change_filter=None,
@@ -247,10 +243,7 @@
         self.assertEqual(self.events, [ 'B[3,5,6]@1500' ])
         self.db.state.assertStateByClass('test', 'Nightly',
                                          last_build=1500 + self.localtime_offset)
-<<<<<<< HEAD
-        return self.sched.deactivate()
-=======
-        return self.sched.stopService()
+        return self.sched.deactivate()
 
     def test_iterations_onlyIfChanged_createAbsoluteSourceStamps_oneChanged(self):
         # Test createAbsoluteSourceStamps=True when only one codebase has changed
@@ -262,14 +255,18 @@
         self.assertEqual(self.events, [ 'B[3]@300' ])
         self.db.state.assertStateByClass('test', 'Nightly',
                                          last_build=1500 + self.localtime_offset)
-        self.db.buildsets.assertBuildset(bsid='?',
-                expected_buildset=self.mkbs(),
-                expected_sourcestamps={
-                    'a': self.mkss(codebase='a', revision='2345:bcd', changeids=set([3]), branch=None),
-                    'b': self.mkss(codebase='b', revision=None)})
+        # addBuildsetForChanges calls getCodebase, so this isn't too interesting
+        self.assertEqual(self.addBuildsetCalls, [
+            ('addBuildsetForChanges', {
+                'builderNames': None,
+                'changeids': [3],
+                'external_idstring': None,
+                'properties': None,
+                'reason': u"The Nightly scheduler named 'test' triggered this build",
+                'waited_for': False})])
         self.db.state.assertStateByClass('test', 'Nightly', lastCodebases={
                 'a': dict(revision='2345:bcd', branch=None, repository='', lastChange=3)})
-        return self.sched.stopService()
+        return self.sched.deactivate()
 
     def test_iterations_onlyIfChanged_createAbsoluteSourceStamps_oneChanged_loadOther(self):
         # Test createAbsoluteSourceStamps=True when only one codebase has changed,
@@ -293,15 +290,19 @@
         self.assertEqual(self.events, [ 'B[3]@300' ])
         self.db.state.assertStateByClass('test', 'Nightly',
                                          last_build=1500 + self.localtime_offset)
-        self.db.buildsets.assertBuildset(bsid='?',
-                expected_buildset=self.mkbs(),
-                expected_sourcestamps={
-                    'a': self.mkss(codebase='a', revision='2345:bcd', changeids=set([3]), branch=None),
-                    'b': self.mkss(codebase='b', revision='1234:abc', repository='B', branch="master")})
+        # addBuildsetForChanges calls getCodebase, so this isn't too interesting
+        self.assertEqual(self.addBuildsetCalls, [
+            ('addBuildsetForChanges', {
+                'builderNames': None,
+                'changeids': [3],
+                'external_idstring': None,
+                'properties': None,
+                'reason': u"The Nightly scheduler named 'test' triggered this build",
+                'waited_for': False})])
         self.db.state.assertStateByClass('test', 'Nightly', lastCodebases={
                 'a': dict(revision='2345:bcd', branch=None, repository='', lastChange=3),
                 'b': dict(revision='1234:abc', branch="master", repository='B', lastChange=2)})
-        return self.sched.stopService()
+        return self.sched.deactivate()
 
     def test_iterations_onlyIfChanged_createAbsoluteSourceStamps_bothChanged(self):
         # Test createAbsoluteSourceStamps=True when both codebases have changed
@@ -314,13 +315,16 @@
         self.assertEqual(self.events, [ 'B[3,4]@300' ])
         self.db.state.assertStateByClass('test', 'Nightly',
                                          last_build=1500 + self.localtime_offset)
-        self.db.buildsets.assertBuildset(bsid='?',
-                expected_buildset=self.mkbs(),
-                expected_sourcestamps={
-                    'a': self.mkss(codebase='a', revision='2345:bcd', changeids=set([3]), branch=None),
-                    'b': self.mkss(codebase='b', revision='1234:abc', changeids=set([4]), branch=None)})
+        # addBuildsetForChanges calls getCodebase, so this isn't too interesting
+        self.assertEqual(self.addBuildsetCalls, [
+            ('addBuildsetForChanges', {
+                'builderNames': None,
+                'changeids': [3, 4],
+                'external_idstring': None,
+                'properties': None,
+                'reason': u"The Nightly scheduler named 'test' triggered this build",
+                'waited_for': False})])
         self.db.state.assertStateByClass('test', 'Nightly', lastCodebases={
                 'a': dict(revision='2345:bcd', branch=None, repository='', lastChange=3),
                 'b': dict(revision='1234:abc', branch=None, repository='', lastChange=4)})
-        return self.sched.stopService()
->>>>>>> 873dfb08
+        return self.sched.deactivate()