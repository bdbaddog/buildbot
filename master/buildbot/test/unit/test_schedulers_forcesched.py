# This file is part of Buildbot.  Buildbot is free software: you can
# redistribute it and/or modify it under the terms of the GNU General Public
# License as published by the Free Software Foundation, version 2.
#
# This program is distributed in the hope that it will be useful, but WITHOUT
# ANY WARRANTY; without even the implied warranty of MERCHANTABILITY or FITNESS
# FOR A PARTICULAR PURPOSE.  See the GNU General Public License for more
# details.
#
# You should have received a copy of the GNU General Public License along with
# this program; if not, write to the Free Software Foundation, Inc., 51
# Franklin Street, Fifth Floor, Boston, MA 02110-1301 USA.
#
# Copyright Buildbot Team Members

from twisted.trial import unittest
from twisted.internet import defer
from buildbot import config
from buildbot.schedulers.forcesched import ForceScheduler, StringParameter
from buildbot.schedulers.forcesched import IntParameter, FixedParameter
from buildbot.schedulers.forcesched import BooleanParameter, UserNameParameter
from buildbot.schedulers.forcesched import ChoiceStringParameter, ValidationError
from buildbot.schedulers.forcesched import NestedParameter, AnyPropertyParameter
from buildbot.schedulers.forcesched import CodebaseParameter
from buildbot.test.util import scheduler

class TestForceScheduler(scheduler.SchedulerMixin, unittest.TestCase):

    OBJECTID = 19

    def setUp(self):
        self.setUpScheduler()

    def tearDown(self):
        self.tearDownScheduler()

    def makeScheduler(self, name='testsched', builderNames=['a', 'b'],
                            **kw):
        sched = self.attachScheduler(
                ForceScheduler(name=name, builderNames=builderNames,**kw),
                self.OBJECTID, overrideBuildsetMethods=True)
        sched.master.config = config.MasterConfig()

        self.assertEquals(sched.name, name)

        return sched

    # tests

    def test_compare_branch(self):
        self.assertNotEqual(
                ForceScheduler(name="testched", builderNames=[]),
                ForceScheduler(name="testched", builderNames=[],
                    branch=FixedParameter("branch","fishing/pole")))


    def test_compare_reason(self):
        self.assertNotEqual(
                ForceScheduler(name="testched", builderNames=[],
                    reason=FixedParameter("reason","no fish for you!")),
                ForceScheduler(name="testched", builderNames=[],
                    reason=FixedParameter("reason","thanks for the fish!")))


    def test_compare_revision(self):
        self.assertNotEqual(
                ForceScheduler(name="testched", builderNames=[],
                    revision=FixedParameter("revision","fish-v1")),
                ForceScheduler(name="testched", builderNames=[],
                    revision=FixedParameter("revision","fish-v2")))


    def test_compare_repository(self):
        self.assertNotEqual(
                ForceScheduler(name="testched", builderNames=[],
                    repository=FixedParameter("repository","git://pond.org/fisher.git")),
                ForceScheduler(name="testched", builderNames=[],
                    repository=FixedParameter("repository","svn://ocean.com/trawler/")))


    def test_compare_project(self):
        self.assertNotEqual(
                ForceScheduler(name="testched", builderNames=[],
                    project=FixedParameter("project","fisher")),
                ForceScheduler(name="testched", builderNames=[],
                    project=FixedParameter("project","trawler")))


    def test_compare_username(self):
        self.assertNotEqual(
                ForceScheduler(name="testched", builderNames=[]),
                ForceScheduler(name="testched", builderNames=[],
                    project=FixedParameter("username","The Fisher King <avallach@atlantis.al>")))


    def test_compare_properties(self):
        self.assertNotEqual(
                ForceScheduler(name="testched", builderNames=[],
                    properties=[]),
                ForceScheduler(name="testched", builderNames=[],
                    properties=[FixedParameter("prop","thanks for the fish!")]))

    def test_compare_codebases(self):
        self.assertNotEqual(
                ForceScheduler(name="testched", builderNames=[],
                    codebases=['bar']),
                ForceScheduler(name="testched", builderNames=[],
                    codebases=['foo']))


    @defer.inlineCallbacks
    def test_basicForce(self):
        sched = self.makeScheduler()
<<<<<<< HEAD

        res = yield sched.force('user', 'a', branch='a', reason='because',revision='c',
=======
        
        res = yield sched.force('user', builderNames=['a'], branch='a', reason='because',revision='c',
>>>>>>> b6927806
                        repository='d', project='p',
                        property1_name='p1',property1_value='e',
                        property2_name='p2',property2_value='f',
                        property3_name='p3',property3_value='g',
                        property4_name='p4',property4_value='h'
                        )

        # only one builder forced, so there should only be one brid
        self.assertEqual(res, (500, {'a':100}))
        self.assertEqual(self.addBuildsetCalls, [
            ('addBuildsetForSourceStampSetDetails', dict(
                builderNames=['a'],
                properties={
                    u'owner': ('user', u'Force Build Form'),
                    u'p1': ('e', u'Force Build Form'),
                    u'p2': ('f', u'Force Build Form'),
                    u'p3': ('g', u'Force Build Form'),
                    u'p4': ('h', u'Force Build Form'),
                    u'reason': ('because', u'Force Build Form'),
                },
                reason=u"A build was forced by 'user': because",
                sourcestamps={
                    '': dict(branch='a', revision='c',
                             repository='d', project='p'),
                })),
        ])

    @defer.inlineCallbacks
    def test_force_allBuilders(self):
        sched = self.makeScheduler()

        res = yield sched.force('user', branch='a', reason='because',revision='c',
                        repository='d', project='p',
                        )
        bsid,brids = res

        self.assertEqual(len(brids), 2)

        self.db.buildsets.assertBuildset\
            (bsid,
             dict(reason="A build was forced by 'user': because",
                  brids=brids,
                  builders = ['a', 'b'],
                  external_idstring=None,
                  properties=[ ('owner', ('user', 'Force Build Form')),
                               ('reason', ('because', 'Force Build Form')),
                               ('scheduler', ('testsched', 'Scheduler')),
                               ],
                  sourcestampsetid=100),
             {'':
              dict(branch='a', revision='c', repository='d', codebase='',
                  project='p', sourcestampsetid=100)
             })

    @defer.inlineCallbacks
    def test_force_someBuilders(self):
        sched = self.makeScheduler(builderNames=['a','b','c'])

        res = yield sched.force('user', builderNames=['a','b'],
                        branch='a', reason='because',revision='c',
                        repository='d', project='p',
                        )
        bsid,brids = res

        self.assertEqual(len(brids), 2)

        self.db.buildsets.assertBuildset\
            (bsid,
             dict(reason="A build was forced by 'user': because",
                  brids=brids,
                  builders = ['a', 'b'],
                  external_idstring=None,
                  properties=[ ('owner', ('user', 'Force Build Form')),
                               ('reason', ('because', 'Force Build Form')),
                               ('scheduler', ('testsched', 'Scheduler')),
                               ],
                  sourcestampsetid=100),
             {'':
              dict(branch='a', revision='c', repository='d', codebase='',
                  project='p', sourcestampsetid=100)
             })

    def test_bad_codebases(self):
        # cant specify both codebases and branch/revision/project/repository:
        self.assertRaises(ValidationError, ForceScheduler,
                          name='foo', builderNames=['bar'],
                          codebases=['foo'], branch=StringParameter('name'))
        self.assertRaises(ValidationError, ForceScheduler,
                          name='foo', builderNames=['bar'],
                          codebases=['foo'], revision=StringParameter('name'))
        self.assertRaises(ValidationError, ForceScheduler,
                          name='foo', builderNames=['bar'],
                          codebases=['foo'], project=StringParameter('name'))
        self.assertRaises(ValidationError, ForceScheduler,
                          name='foo', builderNames=['bar'],
                          codebases=['foo'], repository=StringParameter('name'))

        # codebases must be a list of either string or BaseParameter types
        self.assertRaises(ValidationError, ForceScheduler,
                          name='foo', builderNames=['bar'],
                          codebases=[123],)
        self.assertRaises(ValidationError, ForceScheduler,
                          name='foo', builderNames=['bar'],
                          codebases=[IntParameter('foo')],)

        # codebases cannot be empty
        self.assertRaises(ValidationError, ForceScheduler,
                          name='foo', builderNames=['bar'],
                          codebases=[])

    @defer.inlineCallbacks
    def test_good_codebases(self):
        sched = self.makeScheduler(codebases=['foo', CodebaseParameter('bar')])
        res = yield sched.force('user', builderNames=['a'], reason='because',
                        foo_branch='a', foo_revision='c', foo_repository='d', foo_project='p',
                        bar_branch='a2', bar_revision='c2', bar_repository='d2', bar_project='p2',
                        property1_name='p1',property1_value='e',
                        property2_name='p2',property2_value='f',
                        property3_name='p3',property3_value='g',
                        property4_name='p4',property4_value='h'
                        )

        bsid,brids = res
        expProperties = {
            u'owner' : ('user', 'Force Build Form'),
            u'p1' : ('e', 'Force Build Form'),
            u'p2' : ('f', 'Force Build Form'),
            u'p3' : ('g', 'Force Build Form'),
            u'p4' : ('h', 'Force Build Form'),
            u'reason' : ('because', 'Force Build Form'),
        }
        self.assertEqual(self.addBuildsetCalls, [
            ('addBuildsetForSourceStampSetDetails', dict(
                builderNames=['a'],
                properties=expProperties,
                reason=u"A build was forced by 'user': because",
                sourcestamps={
                    'bar': {'branch': 'a2', 'project': 'p2',
                            'repository': 'd2', 'revision': 'c2'},
                    'foo': {'branch': 'a', 'project': 'p', 'repository': 'd',
                            'revision': 'c'}})),
        ])

    # value = the value to be sent with the parameter (ignored if req is set)
    # expect = the expected result (can be an exception type)
    # klass = the parameter class type
    # req = use this request instead of the auto-generated one based on value
    @defer.inlineCallbacks
    def do_ParameterTest(self,
                         expect,
                         klass,
                         expectKind=None, # None=one prop, Exception=exception, dict=many props
                         owner='user',
                         value=None, req=None,
                         **kwargs):

        name = kwargs.setdefault('name', 'p1')

        # construct one if needed
        if isinstance(klass, type):
            prop = klass(**kwargs)
        else:
            prop = klass

        self.assertEqual(prop.name, name)
        self.assertEqual(prop.label, kwargs.get('label', prop.name))

        sched = self.makeScheduler(properties=[prop])

        if not req:
            req = {name:value, 'reason':'because'}
        try:
            bsid, brids = yield sched.force(owner, builderNames=['a'], **req)
        except Exception,e:
            if expectKind is not Exception:
                # an exception is not expected
                raise
            if not isinstance(e, expect):
                # the exception is the wrong kind
                raise
            defer.returnValue(None) # success

        expect_props = {
            'owner' : ('user', 'Force Build Form'),
            'reason' : ('because', 'Force Build Form'),
        }

        if expectKind is None:
            expect_props[name] = (expect, 'Force Build Form')
        elif expectKind is dict:
            for k,v in expect.iteritems():
                expect_props[k] =  (v, 'Force Build Form')
        else:
            self.fail("expectKind is wrong type!")

        self.assertEqual((bsid, brids), (500, {'a':100})) # only forced on 'a'
        self.assertEqual(self.addBuildsetCalls, [
            ('addBuildsetForSourceStampSetDetails', dict(
                builderNames=['a'],
                properties=expect_props,
                reason=u"A build was forced by 'user': because",
                sourcestamps={
                    '': {'branch': '', 'project': '',
                         'repository': '', 'revision': ''},
                })),
        ])

    def test_StringParameter(self):
        self.do_ParameterTest(value="testedvalue", expect="testedvalue",
                                klass=StringParameter)

    def test_IntParameter(self):
        self.do_ParameterTest(value="123", expect=123, klass=IntParameter)


    def test_FixedParameter(self):
        self.do_ParameterTest(value="123", expect="321", klass=FixedParameter,
                default="321")


    def test_BooleanParameter_True(self):
        req = dict(p1=True,reason='because')
        self.do_ParameterTest(value="123", expect=True, klass=BooleanParameter,
                req=req)


    def test_BooleanParameter_False(self):
        req = dict(p2=True,reason='because')
        self.do_ParameterTest(value="123", expect=False,
                klass=BooleanParameter, req=req)


    def test_UserNameParameter(self):
        email = "test <test@buildbot.net>"
        self.do_ParameterTest(value=email, expect=email,
                klass=UserNameParameter(),
                name="username", label="Your name:")


    def test_UserNameParameterError(self):
        for value in ["test","test@buildbot.net","<test@buildbot.net>"]:
            self.do_ParameterTest(value=value,
                    expect=ValidationError,
                    expectKind=Exception,
                    klass=UserNameParameter(debug=False),
                    name="username", label="Your name:")


    def test_ChoiceParameter(self):
        self.do_ParameterTest(value='t1', expect='t1',
                klass=ChoiceStringParameter, choices=['t1','t2'])


    def test_ChoiceParameterError(self):
        self.do_ParameterTest(value='t3',
                expect=ValidationError,
                expectKind=Exception,
                klass=ChoiceStringParameter, choices=['t1','t2'],
                debug=False)


    def test_ChoiceParameterMultiple(self):
        self.do_ParameterTest(value=['t1','t2'], expect=['t1','t2'],
                klass=ChoiceStringParameter,choices=['t1','t2'], multiple=True)


    def test_ChoiceParameterMultipleError(self):
        self.do_ParameterTest(value=['t1','t3'],
                expect=ValidationError,
                expectKind=Exception,
                klass=ChoiceStringParameter, choices=['t1','t2'],
                multiple=True, debug=False)


    def test_NestedParameter(self):
        fields = [
            IntParameter(name="foo")
        ]
        self.do_ParameterTest(req=dict(p1_foo='123', reason="because"),
                              expect=dict(foo=123),
                              klass=NestedParameter, fields=fields)

    def test_NestedNestedParameter(self):
        fields = [
            NestedParameter(name="inner", fields=[
                StringParameter(name='str'),
                AnyPropertyParameter(name='any')
            ]),
            IntParameter(name="foo")
        ]
        self.do_ParameterTest(req=dict(p1_foo='123',
                                       p1_inner_str="bar",
                                       p1_inner_any_name="hello",
                                       p1_inner_any_value="world",
                                       reason="because"),
                              expect=dict(foo=123, inner=dict(str="bar", hello="world")),
                              klass=NestedParameter, fields=fields)

    def test_NestedParameter_nullname(self):
        # same as above except "p1" and "any" are skipped
        fields = [
            NestedParameter(name="inner", fields=[
                StringParameter(name='str'),
                AnyPropertyParameter(name='')
            ]),
            IntParameter(name="foo"),
            NestedParameter(name='bar', fields=[
                NestedParameter(name='', fields=[AnyPropertyParameter(name='a')]),
                NestedParameter(name='', fields=[AnyPropertyParameter(name='b')])
            ])
        ]
        self.do_ParameterTest(req=dict(foo='123',
                                       inner_str="bar",
                                       inner_name="hello",
                                       inner_value="world",
                                       reason="because",
                                       bar_a_name="a",
                                       bar_a_value="7",
                                       bar_b_name="b",
                                       bar_b_value="8"),
                              expect=dict(foo=123,
                                          inner=dict(str="bar", hello="world"),
                                          bar={'a':'7', 'b':'8'}),
                              expectKind=dict,
                              klass=NestedParameter, fields=fields, name='')
<|MERGE_RESOLUTION|>--- conflicted
+++ resolved
@@ -111,13 +111,7 @@
     @defer.inlineCallbacks
     def test_basicForce(self):
         sched = self.makeScheduler()
-<<<<<<< HEAD
-
-        res = yield sched.force('user', 'a', branch='a', reason='because',revision='c',
-=======
-        
         res = yield sched.force('user', builderNames=['a'], branch='a', reason='because',revision='c',
->>>>>>> b6927806
                         repository='d', project='p',
                         property1_name='p1',property1_value='e',
                         property2_name='p2',property2_value='f',
@@ -152,25 +146,20 @@
         res = yield sched.force('user', branch='a', reason='because',revision='c',
                         repository='d', project='p',
                         )
-        bsid,brids = res
-
-        self.assertEqual(len(brids), 2)
-
-        self.db.buildsets.assertBuildset\
-            (bsid,
-             dict(reason="A build was forced by 'user': because",
-                  brids=brids,
-                  builders = ['a', 'b'],
-                  external_idstring=None,
-                  properties=[ ('owner', ('user', 'Force Build Form')),
-                               ('reason', ('because', 'Force Build Form')),
-                               ('scheduler', ('testsched', 'Scheduler')),
-                               ],
-                  sourcestampsetid=100),
-             {'':
-              dict(branch='a', revision='c', repository='d', codebase='',
-                  project='p', sourcestampsetid=100)
-             })
+        self.assertEqual(res, (500, {'a': 100, 'b': 101}))
+        self.assertEqual(self.addBuildsetCalls, [
+            ('addBuildsetForSourceStampSetDetails', dict(
+                builderNames=['a', 'b'],
+                properties={
+                    u'owner': ('user', u'Force Build Form'),
+                    u'reason': ('because', u'Force Build Form'),
+                },
+                reason=u"A build was forced by 'user': because",
+                sourcestamps={
+                    '': dict(branch='a', revision='c',
+                             repository='d', project='p'),
+                })),
+        ])
 
     @defer.inlineCallbacks
     def test_force_someBuilders(self):
@@ -180,25 +169,20 @@
                         branch='a', reason='because',revision='c',
                         repository='d', project='p',
                         )
-        bsid,brids = res
-
-        self.assertEqual(len(brids), 2)
-
-        self.db.buildsets.assertBuildset\
-            (bsid,
-             dict(reason="A build was forced by 'user': because",
-                  brids=brids,
-                  builders = ['a', 'b'],
-                  external_idstring=None,
-                  properties=[ ('owner', ('user', 'Force Build Form')),
-                               ('reason', ('because', 'Force Build Form')),
-                               ('scheduler', ('testsched', 'Scheduler')),
-                               ],
-                  sourcestampsetid=100),
-             {'':
-              dict(branch='a', revision='c', repository='d', codebase='',
-                  project='p', sourcestampsetid=100)
-             })
+        self.assertEqual(res, (500, {'a': 100, 'b': 101}))
+        self.assertEqual(self.addBuildsetCalls, [
+            ('addBuildsetForSourceStampSetDetails', dict(
+                builderNames=['a', 'b'],
+                properties={
+                    u'owner': ('user', u'Force Build Form'),
+                    u'reason': ('because', u'Force Build Form'),
+                },
+                reason=u"A build was forced by 'user': because",
+                sourcestamps={
+                    '': dict(branch='a', revision='c',
+                             repository='d', project='p'),
+                })),
+        ])
 
     def test_bad_codebases(self):
         # cant specify both codebases and branch/revision/project/repository:
