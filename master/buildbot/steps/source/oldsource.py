--- conflicted
+++ resolved
@@ -259,62 +259,40 @@
         # Allow workdir to be WithProperties
         self.args['workdir'] = self.workdir
 
-<<<<<<< HEAD
-        # what source stamp would this build like to use?
-        id = self.getRepository()
-        try:
-            s = self.build.getSourceStamp(id)
-        except KeyError:
-            log.msg("The source step cannot get the sourcestamp for repository '%s'" % id)
-            self.step_status.setText(["Cannot get sourcestamp for repository '%s'" % id])
-            self.addCompleteLog("log","Step failed in getting the correct sourcestamp for repository '%s' from build" % id)
-            return FAILURE
-        self.sourcestamp = s
-
-        if s is not None:
-=======
         if not self.alwaysUseLatest:
             # what source stamp would this build like to use?
             codebase = self.getCodebase()
-            s = self.build.getSourceStamp(codebase)
+            try:
+                s = self.build.getSourceStamp(codebase)
+            except KeyError:
+                log.msg("The source step cannot get the sourcestamp for codebase '%s'" % codebase)
+                self.step_status.setText(["Cannot get sourcestamp for codebase '%s'" % codebase])
+                self.addCompleteLog("log","Step failed in getting the correct sourcestamp for codebase '%s' from build" % codebase)
+                return FAILURE
             self.sourcestamp = s
-
->>>>>>> cb0c0b0a
-            # if branch is None, then use the Step's "default" branch
-            branch = s.branch or self.branch
-            # if revision is None, use the latest sources (-rHEAD)
-            revision = s.revision
-<<<<<<< HEAD
-            if not revision and not self.alwaysUseLatest:
-=======
-            if not revision:
->>>>>>> cb0c0b0a
-                revision = self.computeSourceRevision(s.changes)
-                # the revision property is currently None, so set it to something
-                # more interesting
-                if revision is not None:
-                    self.setProperty('revision', str(revision), "Source")
-
-            # if patch is None, then do not patch the tree after checkout
-
-            # 'patch' is None or a tuple of (patchlevel, diff, root)
-            # root is optional.
-            patch = s.patch
-            if patch:
-                self.addCompleteLog("patch", patch[1])
-<<<<<<< HEAD
-
-            if self.alwaysUseLatest:
-                revision = None
-
-            self.args['logEnviron'] = self.logEnviron
-            self.args['env'] = self.env
-            self.startVC(branch, revision, patch)
-        else:
-            self.step_status.setText(["No sourcestamp for repository '%s'" % id])
-            self.addCompleteLog("log","No sourcestamp for repository '%s'" % id)
-            return FAILURE
-=======
+            if s is not None:
+                # if branch is None, then use the Step's "default" branch
+                branch = s.branch or self.branch
+                # if revision is None, use the latest sources (-rHEAD)
+                revision = s.revision
+                if not revision:
+                    revision = self.computeSourceRevision(s.changes)
+                    # the revision property is currently None, so set it to something
+                    # more interesting
+                    if revision is not None:
+                        self.setProperty('revision', str(revision), "Source")
+
+                # if patch is None, then do not patch the tree after checkout
+
+                # 'patch' is None or a tuple of (patchlevel, diff, root)
+                # root is optional.
+                patch = s.patch
+                if patch:
+                    self.addCompleteLog("patch", patch[1])
+            else:
+                self.step_status.setText(["No sourcestamp for repository '%s'" % id])
+                self.addCompleteLog("log","No sourcestamp for repository '%s'" % id)
+                return FAILURE
         else:
             revision = None
             branch = self.branch
@@ -323,7 +301,6 @@
         self.args['logEnviron'] = self.logEnviron
         self.args['env'] = self.env
         self.startVC(branch, revision, patch)
->>>>>>> cb0c0b0a
 
     def commandComplete(self, cmd):
         if cmd.updates.has_key("got_revision"):
