#! /bin/bash
REVRANGE="$1..HEAD"
TEST='buildbot.test buildslave.test'

# some colors
# plain
_ESC=$'\e'
GREEN="$_ESC[0;32m"
MAGENTA="$_ESC[0;35m"
RED="$_ESC[0;31m"
LTCYAN="$_ESC[1;36m"
YELLOW="$_ESC[1;33m"
NORM="$_ESC[0;0m"

if [ $# -eq 0 ]; then
    echo "USAGE: common/validate.sh oldrev [--quick]"
    echo "  This script will test a set of patches (oldrev..HEAD) for basic acceptability as a patch"
    echo "  Run it in an activated virtualenv with the current Buildbot installed, as well as"
    echo "      sphinx, pyflakes, mock, and so on"
    echo "To use a different directory for tests, pass TRIALTMP=/path as an env variable"
    echo "if --quick is passed validate will skip unit tests and concentrate on coding style"
    exit 1
fi

status() {
    echo "${LTCYAN}-- ${*} --${NORM}"
}
slow=true
if [[ $2 == '--quick' ]]; then
    slow=false
fi
ok=true
problem_summary=""
not_ok() {
    ok=false
    echo "${RED}** ${*} **${NORM}"
    problem_summary="$problem_summary"$'\n'"${RED}**${NORM} ${*}"
}

warning() {
    echo "${YELLOW}** ${*} **${NORM}"
    problem_summary="$problem_summary"$'\n'"${YELLOW}**${NORM} ${*} (warning)"
}

check_tabs() {
    git diff "$REVRANGE" | grep -q $'+.*\t'
}

check_long_lines() {
    # only check python files
    local long_lines=false
    for f in $(git diff --name-only --stat "$REVRANGE" | grep '.py$'); do
        # don't try to check removed files
        [ ! -f "$f" ] && continue
        if [ $(git diff "$REVRANGE" $f | grep -E -c '^\+.{80}') != 0 ]; then
            echo " $f"
            long_lines=true
        fi
    done
    $long_lines
}


check_yield_defer_returnValue() {
    local yields=false
    if git diff "$REVRANGE" | grep '+.*yield defer.returnValue'; then
        yields=true
    fi
    $yields
}

check_relnotes() {
    if git diff --exit-code "$REVRANGE" master/docs/relnotes/index.rst >/dev/null 2>&1; then
        return 1
    else
        return 0
    fi
}
run_tests() {
    if [ -n "${TRIALTMP}" ]; then
        TEMP_DIRECTORY_OPT="--temp-directory ${TRIALTMP}"
    else
        warning "please provide a TRIALTMP env variable pointing to a ramfs for 30x speed up of the integration tests"
    fi
    find . -name \*.pyc -exec rm {} \;
    trial --reporter text ${TEMP_DIRECTORY_OPT} ${TEST}
}

if ! git diff --no-ext-diff --quiet --exit-code; then
    not_ok "changed files in working copy"
    if $slow; then
        exit 1
    fi
fi

# get a list of changed files, used below; this uses a tempfile to work around
# shell behavior when piping to 'while'
tempfile=$(mktemp)
<<<<<<< HEAD
trap "rm -f ${tempfile}" 1 2 3 15
=======
trap 'rm -f ${tempfile}; exit 1' 1 2 3 15
>>>>>>> db15a05d
git diff --name-only $REVRANGE | grep '\.py$' | grep -v '\(^master/docs\|/setup\.py\)' > ${tempfile}
py_files=()
while read line; do
    if test -f "${line}"; then
        py_files+=($line)
    fi
done < ${tempfile}

echo "${MAGENTA}Validating the following commits:${NORM}"
git log "$REVRANGE" --pretty=oneline || exit 1

if $slow; then
    status "running 'setup.py develop' for www"
    (cd www; python setup.py develop 2>&1 >/dev/null    ) || not_ok "www/setup.py failed"
    status "running 'grunt ci' for www"
    LOG=/dev/null
    if [[ `uname` == "Darwin" ]] ;then LOG=/dev/stdout; fi  # grunt >/dev/null hangs on osx ?!
    (cd www; node_modules/.bin/grunt --no-color ci 2>&1  >$LOG ) || warning "grunt ci failed (warning until #2700 is resolved)"
fi
if $slow; then
    status "running tests"
    run_tests || not_ok "tests failed"
fi

status "checking formatting"
check_tabs && not_ok "$REVRANGE adds tabs"
check_long_lines && warning "$REVRANGE adds long lines"
check_yield_defer_returnValue && not_ok "$REVRANGE yields defer.returnValue"

status "checking for release notes"
check_relnotes || warning "$REVRANGE does not add release notes"

status "checking import module convention in modified files"
RES=true
for filename in ${py_files[@]}; do
  if ! python common/fiximports.py "$filename"; then
    echo "cannot fix imports of $filename"
    RES=false
  fi
done
$RES || warning "some import fixes failed -- not enforcing for now"

status "running autopep8"
if [[ -z `which autopep8` ]]; then
    warning "autopep8 is not installed"
elif [[ ! -f common/pep8rc ]]; then
    warning "common/pep8rc not found"
else
    changes_made=false
    for filename in ${py_files[@]}; do
        LINEWIDTH=$(grep -E "max-line-length" common/pep8rc | sed 's/ //g' | cut -d'=' -f 2)
        # even if we dont enforce errors, if they can be fixed automatically, thats better..
        IGNORES=E501,W6
        # ignore is not None for SQLAlchemy code..
        if [[ "$filename" =~ "/db/" ]]; then
            IGNORES=$IGNORES,E711,E712
        fi
        autopep8 --in-place --max-line-length=$LINEWIDTH --ignore=$IGNORES "$filename"
        if ! git diff --quiet --exit-code "$filename"; then
            changes_made=true
        fi
    done
    if ${changes_made}; then
        not_ok "autopep8 made changes"
    fi
fi

status "running pep8"
if [[ -z `which pep8` ]]; then
    warning "pep8 is not installed"
elif [[ ! -f common/pep8rc ]]; then
    warning "common/pep8rc not found"
else
    pep8_ok=true
    for filename in ${py_files[@]}; do
        if ! pep8 --config=common/pep8rc "$filename"; then
            pep8_ok=false
        fi
    done
    $pep8_ok || not_ok "pep8 failed"
fi

status "running pyflakes"
if [[ -z `which pyflakes` ]]; then
    warning "pyflakes is not installed"
else
    pyflakes_ok=true
    for filename in ${py_files[@]}; do
        if ! pyflakes "$filename"; then
            pyflakes_ok=false
        fi
    done
    $pyflakes_ok || not_ok "pyflakes failed"
fi


status "running pylint"
if [[ -z `which pylint` ]]; then
    warning "pylint is not installed"
elif [[ ! -f common/pylintrc ]]; then
    warning "common/pylintrc not found"
else
    pylint_ok=true
    for filename in ${py_files[@]}; do
        if ! pylint --rcfile=common/pylintrc --disable=R,line-too-long --enable=W0611 --output-format=text --report=no "$filename"; then
            pylint_ok=false
        fi
    done
    $pylint_ok || not_ok "pylint failed"
fi

if git diff --name-only $REVRANGE | grep ^master/docs/ ; then
    status "building docs"
    make -C master/docs VERSION=latest clean html || not_ok "docs failed"
else
    status "not building docs, because it was not changed"
fi

echo ""
if $ok; then
    if [ -z "${problem_summary}" ]; then
        echo "${GREEN}GOOD!${NORM}"
    else
        echo "${YELLOW}WARNINGS${NORM}${problem_summary}"
    fi
    exit 0
else
    echo "${RED}NO GOOD!${NORM}${problem_summary}"
    exit 1
fi<|MERGE_RESOLUTION|>--- conflicted
+++ resolved
@@ -96,11 +96,7 @@
 # get a list of changed files, used below; this uses a tempfile to work around
 # shell behavior when piping to 'while'
 tempfile=$(mktemp)
-<<<<<<< HEAD
-trap "rm -f ${tempfile}" 1 2 3 15
-=======
-trap 'rm -f ${tempfile}; exit 1' 1 2 3 15
->>>>>>> db15a05d
+trap "rm -f ${tempfile}; exit 1" 1 2 3 15
 git diff --name-only $REVRANGE | grep '\.py$' | grep -v '\(^master/docs\|/setup\.py\)' > ${tempfile}
 py_files=()
 while read line; do
