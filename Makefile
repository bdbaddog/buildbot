--- conflicted
+++ resolved
@@ -19,13 +19,8 @@
 pep8:
 	pep8 --config=common/pep8rc master/buildbot slave/buildslave www/*/buildbot_*/ www/*/setup.py
 
-<<<<<<< HEAD
 frontend:
 	for i in www/*/; do pip install -e $$i ; done
-=======
-gruntci:
-	cd www; node_modules/.bin/grunt ci
 
 rmpyc:
-	find . \( -name '*.pyc' -o -name '*.pyo' \) -exec rm -v {} \;
->>>>>>> e5f9f73c
+	find . \( -name '*.pyc' -o -name '*.pyo' \) -exec rm -v {} \;