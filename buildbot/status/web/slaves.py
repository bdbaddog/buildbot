--- conflicted
+++ resolved
@@ -39,47 +39,8 @@
         for b in my_builders:
             for cb in b.getCurrentBuilds():
                 if cb.getSlavename() == self.slavename:
-<<<<<<< HEAD
                     current_builds.append(self.get_line_values(request, cb))
         
-=======
-                    current_builds.append(cb)
-
-        data = []
-
-        projectName = s.getProjectName()
-
-        data.append("<a href=\"%s\">%s</a>\n" % (self.path_to_root(req), projectName))
-
-        data.append("<h1>Build Slave: %s</h1>\n" % self.slavename)
-
-        shutdown_url = req.childLink("shutdown")
-
-        if not slave.isConnected():
-            data.append("<h2>NOT CONNECTED</h2>\n")
-        elif self.getControl(req):
-            if not slave.getGraceful():
-                data.append('''<form method="POST" action="%s">
-    <input type="submit" value="Gracefully Shutdown">
-    </form>''' % shutdown_url)
-            else:
-                data.append("Gracefully shutting down...\n")
-
-        if current_builds:
-            data.append("<h2>Currently building:</h2>\n")
-            data.append("<ul>\n")
-            for build in current_builds:
-                data.append("<li>%s</li>\n" % self.make_line(req, build, True))
-            data.append("</ul>\n")
-
-        else:
-            data.append("<h2>no current builds</h2>\n")
-
-        # Recent builds
-        data.append("<h2>Recent builds:</h2>\n")
-        data.append("<ul>\n")
-        n = 0
->>>>>>> f857fdb8
         try:
             max_builds = int(request.args.get('builds')[0])
         except:
@@ -100,7 +61,8 @@
                                slavename = self.slavename,  
                                current = current_builds, 
                                recent = recent_builds, 
-                               shutdown_url = request.childLink("shutdown"))
+                               shutdown_url = request.childLink("shutdown"),
+                               control = self.getControl(request))
         return data
 
 # /buildslaves
